#!/usr/bin/python
"""script to generate stimuli
"""
import pyPyrTools as ppt
import numpy as np
from matplotlib import pyplot as plt
import itertools
import pandas as pd
import seaborn as sns
import warnings


def log_polar_grating(size, alpha, w_r=0, w_a=0, phi=0, ampl=1, origin=None, scale_factor=1):
    """Make a sinusoidal grating in logPolar space.

    this allows for the easy creation of stimuli whose spatial frequency decreases with
    eccentricity, as the peak spatial frequency of neurons in the early visual cortex does.

    Examples
    ============

    circular: `log_polar_grating(512, 4, 10)`

    radial: `log_polar_grating(512, 4, w_a=10)`

    spiral: `log_polar_grating(512, 4, 10, 10)`

    plaid: `log_polar_grating(512, 4, 10) + log_polar_grating(512, 4, w_a=10)`


    Parameters
    =============

    size: scalar. size of the image (only square images permitted).

    alpha: int, radius (in pixel spacing) of the "fovea".  IE: log_rad = log(r^2 + alpha^2)

    w_r: int, logRadial frequency.  Units are matched to those of the angular frequency (`w_a`).

    w_a: int, angular frequency.  Units are cycles per revolution around the origin.

    phi: int, phase (in radians).

    ampl: int, amplitude

    origin: 2-tuple of floats, the origin of the image, from which all distances will be measured
    and angles will be relative to. By default, the center of the image

    scale_factor: int or float. how to scale the distance from the origin before computing the
    grating. this is most often done for checking aliasing; e.g., set size_2 = 100*size_1 and
    scale_factor_2 = 100*scale_factor_1. then the two gratings will have the same pattern, just
    sampled differently
    """
    assert not hasattr(size, '__iter__'), "Only square images permitted, size must be a scalar!"
    rad = ppt.mkR(size, origin=origin)/scale_factor
    # if the origin is set such that it lies directly on a pixel, then one of the pixels will have
    # distance 0 and, if alpha is also 0, that means we'll have a -inf out of np.log2 and thus a
    # nan from the cosine. this little hack avoids that issue.
    if alpha == 0 and 0 in rad:
        rad += 1e-12
    lrad = np.log2(rad**2 + alpha**2)
    theta = ppt.mkAngle(size, origin=origin)

    return ampl * np.cos((w_r/np.pi) * lrad + w_a * theta + phi)


def _create_better_sampled_grating(orig_size, alpha, w_r=0, w_a=0, phi=0, ampl=1, orig_origin=None,
                                   orig_scale_factor=1, check_scale_factor=99):
    if check_scale_factor % 2 == 0:
        raise Exception("For this aliasing check to work, the check_scale_factor must be odd!")
    if orig_origin is None:
        origin = None
    else:
        # this preserves origin's shape, regardless of whether it's an iterable or a scalar
        origin = np.array(orig_origin) * check_scale_factor - (check_scale_factor - 1)/2
    return log_polar_grating(orig_size*check_scale_factor, alpha, w_r, w_a, phi, ampl, origin,
                             orig_scale_factor*check_scale_factor)


def aliasing_plot(better_sampled_stim, stim, slices_to_check=None, axes=None, **kwargs):
    """Plot to to check aliasing.

    This does not create the stimuli, only plots them (see `check_aliasing` or `check_aliasing_with
    mask` for functions that create the stimuli and then call this to plot them)

    to add to an existing figure, pass axes (else a new one will be created)
    """
    size = stim.shape[0]
    check_scale_factor = better_sampled_stim.shape[0] / size
    if slices_to_check is None:
        slices_to_check = [(size+1)/2]
    elif not hasattr(slices_to_check, '__iter__'):
        slices_to_check = [slices_to_check]
    if axes is None:
        fig, axes = plt.subplots(ncols=len(slices_to_check), squeeze=False,
                                 figsize=(5*len(slices_to_check), 5), **kwargs)
        # with squeeze=False, this will always be a 2d array, but because we only set ncols, it
        # will only have axes in one dimension
        axes = axes[0]
    x0 = np.array(range(size)) / float(size) + 1./(size*2)
    x1 = np.array(range(better_sampled_stim.shape[0])) / float(better_sampled_stim.shape[0]) + 1./(better_sampled_stim.shape[0]*2)
    for i, ax in enumerate(axes):
        ax.plot(x1, better_sampled_stim[:, check_scale_factor*slices_to_check[i] + (check_scale_factor - 1)/2])
        ax.plot(x0, stim[:, slices_to_check[i]], 'o:')


def check_aliasing(size, alpha, w_r=0, w_a=0, phi=0, ampl=1, origin=None, scale_factor=1,
                   slices_to_check=None, check_scale_factor=99):
    """Create a simple plot to visualize aliasing

    arguments are mostly the same as for log_polar_grating. this creates both the specified
    stimulus, `orig_stim`, and a `better_sampled_stim`, which has `check_scale_factor` more points
    in each direction. both gratings are returned and a quick plot is generated.

    NOTE that because this requires creating a much larger gradient, it can take a while. Reduce
    `check_scale_factor` to speed it up (at the risk of your "ground truth" becoming aliased)

    slices_to_check: list, None, or int. slices of the stimulus to plot. if None, will plot
    center
    """
    orig_stim = log_polar_grating(size, alpha, w_r, w_a, phi, ampl, origin, scale_factor)
    better_sampled_stim = _create_better_sampled_grating(size, alpha, w_r, w_a, phi, ampl, origin,
                                                         scale_factor, check_scale_factor)
    aliasing_plot(better_sampled_stim, orig_stim, slices_to_check)
    return orig_stim, better_sampled_stim


def _fade_mask(mask, number_of_fade_pixels, origin=None):
    """note that mask must contain 0s where you want to mask out, 1s elsewhere
    """
    # if there's no False in mask, then we don't need to mask anything out
    if False not in mask or number_of_fade_pixels == 0:
        return mask
    size = mask.shape[0]
    rad = ppt.mkR(size, origin=origin)
    alias_rad = (~mask*rad).max()
    # in order to get the right number of pixels to act as transition, we set the frequency based
    # on the specified number_of_fade_pixels
    fade_freq = (size/2.) / (2*number_of_fade_pixels)
    fade_freq = (size/2.) / (2*number_of_fade_pixels)

    def fade(x):
        return (-np.cos(fade_freq*2*np.pi*(x-alias_rad) / (size/2.))+1)/2

    faded_mask = np.piecewise(rad,
                              [rad < alias_rad,
                               (rad > alias_rad) & (rad < (alias_rad + number_of_fade_pixels)),
                               rad > (alias_rad + number_of_fade_pixels)],
                              [0, fade, 1])
    return faded_mask


def create_sf_maps_cpp(size, alpha, w_r=0, w_a=0, origin=None, scale_factor=1):
    """Create maps of spatial frequency in cycles per pixel.

    returns two maps: the angular spatial frequency map and the radial one.
    """
    assert not hasattr(size, '__iter__'), "Only square images permitted, size must be a scalar!"
    rad = ppt.mkR(size, origin=origin)/scale_factor
    # if the origin is set such that it lies directly on a pixel, then one of the pixels will have
    # distance 0 and that means we'll have a divide by zero coming up. this little hack avoids that
    # issue.
    if 0 in rad:
        rad += 1e-12
    # the angular spatial frequency drops by 1/r as you move away from the origin, where r is the
    # distance to the origin
    a_sfmap = w_a / rad
    # the logRadial spatial frequency drops by r/(r^2+alpha^2). this is proportional to d/dr
    # log(r^2 + alpha^2)
    r_sfmap = w_r * rad / (rad**2 + alpha**2)
    # in both cases above, we don't scale the spatial frequency map appropriately (the derivative
    # of log(r) is only 1/r when the log's base is e; here it's 2 so we need to scale it). this
    # scaling constant was found experimentally; it's the value required to get the a_sfmap created
    # from log_polar_grating(8, 0, w_a=2, phase=45) to have values of .5 in the center four voxels
    # (if you create this grating, you'll be able to clearly see the center four pixels go from 1
    # to -1 to 1 to -1 and thus is at the limit of aliasing).
    a_sfmap *= (.5/2.82842712)
    r_sfmap *= (.5/2.82842712)
    return a_sfmap, r_sfmap


def create_sf_maps_cpd(size, alpha, max_visual_angle, w_r=0, w_a=0, origin=None, scale_factor=1):
    """Create maps of the spatial frequency in cycles per degree of visual angle

    returns two maps: the angular spatial frequency map and the radial one.

    Parameters
    ============

    max_visual_angle: int, the visual angle (in degrees) corresponding to the largest dimension of
    the full image (on NYU CBI's prisma scanner and the set up the Winawer lab uses, this is 28)
    """
    a_sfmap, r_sfmap = create_sf_maps_cpp(size, alpha, w_r, w_a, origin, scale_factor)
    if hasattr(size, '__iter__'):
        size = max(size)
    size = float(size)
    return a_sfmap / (max_visual_angle / size), r_sfmap / (max_visual_angle / size)


def create_mask(size, alpha, w_r=0, w_a=0, origin=None, number_of_fade_pixels=3, scale_factor=1):
    """Create mask to hide aliasing

    Because of how our stimuli are created, they have higher spatial frequency at the origin
    (probably center of the image) than at the edge of the image. This makes it a little harder to
    determine where aliasing will happen, which is made more complicated by the addition of alpha
    (the radius of the region where the frequency will be held constant, basically) and the
    possibility of mixing angular and logRadial frequencies. for the specified arguments, this will
    create the mask that will hide the aliasing of the grating(s) with these arguments. *NOTE* that
    this means they must have the same of all these arguments: a circular grating with this
    specified w_r and w_a=0 and a radial one with this w_a and w_r=0 need two different masks.

    the mask will not be strictly binary, there will a `number_of_fade_pixels` where it transitions
    from 0 to 1. this transition is half of a cosine.

    returns both the faded_mask and the binary mask.
    """
    a_sfmap, r_sfmap = create_sf_maps_cpp(size, alpha, w_r, w_a, origin, scale_factor)
    nyq_freq = .475
    a_mask = a_sfmap < nyq_freq
    r_mask = r_sfmap < nyq_freq
    # the two masks created above are 0 where there's aliasing and 1 everywhere else. logical_and
    # then gives us a 1 only where both have 1s; i.e., we mask out anywhere that *either* mask says
    # will alias.
    mask = np.logical_and(a_mask, r_mask)
    faded_mask = _fade_mask(mask, number_of_fade_pixels, origin)
    return faded_mask, mask


def check_aliasing_with_mask(size, alpha, w_r=0, w_a=0, phi=0, ampl=1, origin=None, scale_factor=1,
                             number_of_fade_pixels=3, slices_to_check=None):
    """check the aliasing when mask is applied
    """
    stim = log_polar_grating(size, alpha, w_r, w_a, phi, ampl, origin, scale_factor)
    fmask, mask = create_mask(size, alpha, w_r, w_a, origin)
    better_sampled_stim = _create_better_sampled_grating(size, alpha, w_r, w_a, phi, ampl, origin,
                                                         scale_factor, 99)
    big_fmask = fmask.repeat(99, 0).repeat(99, 1)
    big_mask = mask.repeat(99, 0).repeat(99, 1)
    if slices_to_check is None:
        slices_to_check = [(size+1)/2]
    fig, axes = plt.subplots(ncols=3, nrows=len(slices_to_check), squeeze=False,
                             figsize=(15, 5*len(slices_to_check)))
    aliasing_plot(better_sampled_stim, stim, slices_to_check, axes[:, 0])
    aliasing_plot(big_fmask*better_sampled_stim, fmask*stim, slices_to_check, axes[:, 1])
    aliasing_plot(big_mask*better_sampled_stim, mask*stim, slices_to_check, axes[:, 2])
    axes[0, 0].set_title("Slices of un-masked stimulus")
    axes[0, 1].set_title("Slices of fade-masked stimulus")
    axes[0, 2].set_title("Slices of binary-masked stimulus")
    return stim, fmask, mask, better_sampled_stim, big_fmask, big_mask


def check_stim_properties(size, origin, max_visual_angle, alpha=0, w_r=0, w_a=range(10)):
    """Creates a dataframe with data on several stimulus properties, based on the specified arguments

    the properties examined are:
    - mask radius (in pixels)
    - max frequency in cycles per pixel
    - min frequency in cycles per pixel
    - max frequency in cycles per degree
    - min frequency in cycles per degree
    - max masked frequency in cycles per pixel
    - max masked frequency in cycles per degree

    note that we don't calculate the min masked frequency because that will always be zero (because
    we zero out the center of the image, where the frequency is at its highest).

    note that size, origin, and max_visual_angle must have only one value, the others can be lists
    or single values (and all combinations of them will be checked)
    """
    if hasattr(size, '__iter__'):
        raise Exception("size must *not* be iterable! All generated stimuli must be the same size")
    if hasattr(origin, '__iter__'):
        raise Exception("only one value of origin at a time!")
    if hasattr(max_visual_angle, '__iter__'):
        raise Exception("only one value of max_visual_angle at a time!")
    if not hasattr(alpha, '__iter__'):
        alpha = [alpha]
    if not hasattr(w_r, '__iter__'):
        w_r = [w_r]
    if not hasattr(w_a, '__iter__'):
        w_a = [w_a]
    rad = ppt.mkR(size, origin=origin)
    mask_df = []
    for i, (a, f_r, f_a) in enumerate(itertools.product(alpha, w_r, w_a)):
        fmask, mask = create_mask(size, a, f_r, f_a, origin, 0)
        a_sfmap_cpp, r_sfmap_cpp = create_sf_maps_cpp(size, a, f_r, f_a, origin)
        a_sfmap_cpd, r_sfmap_cpd = create_sf_maps_cpd(size, a, max_visual_angle, f_r, f_a, origin)
        data = {'mask_radius': (~mask*rad).max(), 'w_r': f_r, 'w_a': f_a, 'alpha': a, }
        for name, (a_sfmap, r_sfmap) in zip(['cpp', 'cpd'],
                                            [(a_sfmap_cpp, r_sfmap_cpp), (a_sfmap_cpd, r_sfmap_cpd)]):
            data[name + "_max"] = max(a_sfmap.max(), r_sfmap.max())
            data[name + "_min"] = min(a_sfmap.min(), r_sfmap.min())
            data[name + "_masked_max"] = max((fmask*a_sfmap).max(), (fmask*r_sfmap).max())
        mask_df.append(pd.DataFrame(data, index=[i]))
    return pd.concat(mask_df)


def _set_ticklabels(datashape):
    xticklabels = datashape[1]/10
    if xticklabels == 0 or xticklabels == 1:
        xticklabels = True
    yticklabels = datashape[0]/10
    if yticklabels == 0 or yticklabels == 1:
        yticklabels = True
    return xticklabels, yticklabels


def plot_stim_properties(mask_df, x='w_a', y='w_r', col='alpha', data_label='mask_radius',
                         title_text="Mask radius in pixels",
                         fancy_labels={"w_a": r"$\omega_a$", "w_r": r"$\omega_r$",
                                       "alpha": r"$\alpha$"},
                         **kwargs):
    """plot the mask_df created by check_mask_radius, to visualize how mask radius depends on args.

    fancy_labels is a dict of mask_df columns to nice (latex) ways of labeling them on the plot.
    """
    def facet_heatmap(x, y, data_label, **kwargs):
        data = kwargs.pop('data').pivot(y, x, data_label)
        xticks, yticks = _set_ticklabels(data.shape)
        sns.heatmap(data, xticklabels=xticks, yticklabels=yticks, **kwargs).invert_yaxis()

    cmap = kwargs.pop('cmap', 'Blues')
    font_scale = kwargs.pop('font_scale', 1.5)
    plotting_context = kwargs.pop('plotting_context', 'notebook')
    size = kwargs.pop('size', 3)
    with sns.plotting_context(plotting_context, font_scale=font_scale):
        g = sns.FacetGrid(mask_df, col=col, col_wrap=min(4, mask_df[col].nunique()), size=size)
        cbar_ax = g.fig.add_axes([.92, .3, .02, .4])
        g.map_dataframe(facet_heatmap, x, y, data_label, vmin=0,
                        vmax=mask_df[data_label].max(), cmap=cmap, cbar_ax=cbar_ax, **kwargs)
        g.fig.suptitle(title_text)
        g.fig.tight_layout(rect=[0, 0, .9, .95])
        g.set_axis_labels(fancy_labels[x], fancy_labels[y])
        g.set_titles(r"%s={col_name}" % fancy_labels[col])


def gen_stim_set(size, alpha, freqs_ra=[(0, 0)], phi=[0], ampl=[1], origin=None,
                 number_of_fade_pixels=3, combo_stimuli_type=['spiral'], filename=None):
    """Generate the specified set of stimuli and apply the anti-aliasing mask

    this function creates the specified stimuli, calculates what their anti-aliasing masks should
    be, and applies the largest of those masks to all stimuli.

    Note that this function should be run *last*, after you've determined your parameters and
    checked to make sure the aliasing is taken care of.

    If you want to save the created stimuli (for running an experiment, you probably do), then set
    filename to a string (with extension .npy) and an array containing the masked stimuli will be
    saved there. It's recommended you place them within the data/stimuli directory

    Parameters
    =============

    freqs_ra: list of tuples of floats. the frequencies (radial and angular, in that order) of the
    stimuli to create. Each entry in the list corresponds to one stimuli, which will use the
    specified (w_r, w_a).

    combo_stimuli_type: list with possible elements {'spiral', 'plaid'}. type of stimuli to create
    when both w_r and w_a are nonzero, as described in the docstring for log_polar_grating (to
    create circular and radial stimuli, just include 0 in w_a or w_r, respectively).

    Returns
    =============

    masked and unmasked stimuli
    """
    # we need to make sure that size, origin, and number_of_fade_pixels are not iterable and the
    # other arguments are
    if hasattr(size, '__iter__'):
        raise Exception("size must *not* be iterable! All generated stimuli must be the same size")
    if hasattr(origin, '__iter__'):
        raise Exception("origin must *not* be iterable! All generated stimuli must have the same "
                        " origin")
    if hasattr(number_of_fade_pixels, '__iter__'):
        raise Exception("number_of_fade_pixels must *not* be iterable! It's a property of the mask"
                        " and we want to apply the same mask to all stimuli.")
    if hasattr(alpha, '__iter__'):
        raise Exception("alpha must *not* be iterable! All generated stimuli must have the same "
                        " alpha")
    # this isn't a typo: we want to make sure that freqs_ra is a list of tuples; an easy way to
    # check is to make sure the *entries* of freqs_ra are iterable
    if not hasattr(freqs_ra[0], '__iter__'):
        freqs_ra = [freqs_ra]
    if not hasattr(phi, '__iter__'):
        phi = [phi]
    if not hasattr(ampl, '__iter__'):
        ampl = [ampl]
    if not hasattr(combo_stimuli_type, '__iter__'):
        combo_stimuli_type = [combo_stimuli_type]
    stimuli = []
    masked_stimuli = []
    mask = []
    for w_r, w_a in freqs_ra:
        _, tmp_mask = create_mask(size, alpha, w_r, w_a, origin, number_of_fade_pixels)
        mask.append(tmp_mask)
    if len(mask) > 1:
        mask = np.logical_and.reduce(mask)
    else:
        mask = mask[0]
    mask = _fade_mask(mask, number_of_fade_pixels, origin)
    for (w_r, w_a), p, A in itertools.product(freqs_ra, phi, ampl):
        print("Running %s, %s, %s" % (w_r, w_a, p))
        if w_r == 0 and w_a == 0:
            # this is the empty stimulus
            continue
        if 0 in [w_r, w_a] or 'spiral' in combo_stimuli_type:
            stimuli.append(log_polar_grating(size, alpha, w_r, w_a, p, A, origin))
            masked_stimuli.append(stimuli[-1]*mask)
        if 'plaid' in combo_stimuli_type and 0 not in [w_r, w_a]:
            stimuli.append(log_polar_grating(size, alpha, w_r, 0, p, A, origin) +
                           log_polar_grating(size, alpha, 0, w_a, p, A, origin))
            masked_stimuli.append(stimuli[-1]*mask)
    if filename is not None:
        if not filename.endswith('.npy'):
            warnings.warn("filename %s does not end in .npy, so adding that extension" % filename)
            filename += ".npy"
        np.save(filename, masked_stimuli)
    return masked_stimuli, stimuli


def main(output_dir="../data/stimuli/"):
    """create the stimuli we will use for our experiment

    Our stimuli are constructed from a 2d frequency space, with w_r on the x-axis and w_a on the
    y. The stimuli we want for our experiment then lie along the x-axis, the y-axis, the + and -
    45-degree angle lines (that is, x=y and x=-y, y>0 for both), and the arc that connects all of
    them. For those stimuli that lie along straight lines / axes, they'll have frequencies from
    2^(2.5) to 2^(7.5) (distance from the radius) in half-octave increments, while the arc will lie
    half-way between the two extremes, with radius 2^(7.5-2.5)=32. We don't use the actual
    half-octave increments, because non-integer frequencies cause obvious breaks (especially in the
    spirals), so we round all frequencies to the nearest integer.

    all stimuli will have the same alpha value, _, and there will be 8 different phases equally
    spaced from 0 to 2 pi: np.array(range(8))/8.*2*np.pi

    These will be arranged into blocks of 8 so that each stimuli within one block differ only by
    their phase. We will take this set of stimuli and randomize it, within and across those blocks,
    to create 12 different orders, for the 12 different runs per scanning session. There will also
    be 10 blank trials per session, randomly interspersed (these will be represented as arrays full
    of 0s)

    These will be saved as run_00.npy through run_11.npy in the data/stimuli folder

    returns (one copy) of the (un-shuffled) stimuli, for inspection. this un-shuffled version will
    also be stored at data/stimuli/unshuffled.npy
    """
    if output_dir[-1] != '/':
        output_dir += '/'
    filename = output_dir + "run%02d.npy"
    nruns = 12
    num_blank_trials = 10
    alpha = 50
    base_freqs = [2**i for i in np.arange(2.5, 8, .5)]
    # circular, where w_r=0
    freqs = [(0, f) for f in base_freqs]
    # radial, where w_a=0
    freqs.extend([(f, 0) for f in base_freqs])
    # spirals, where w_a=w_r or -w_a=w_r
    freqs.extend([(f*np.sin(np.pi/4), f*np.sin(np.pi/4)) for f in base_freqs])
    freqs.extend([(-f*np.sin(np.pi/4), f*np.sin(np.pi/4)) for f in base_freqs])
    # arc, where distance from the origin is 2^5
    #  skip those values which we've already gotten: 0, pi/4, pi/2, 3*pi/4, and pi
    angles = [np.pi*1/12.*i for i in [1, 2, 4, 5, 7, 8, 10, 11]]
    freqs.extend([(base_freqs[len(base_freqs)/2]*np.sin(i),
                   base_freqs[len(base_freqs)/2]*np.cos(i)) for i in angles])
<<<<<<< HEAD
    freqs = np.round(freqs)
    n_classes = len(freqs)
    n_exemplars = 8
    phi = np.array(range(n_exemplars))/float(n_exemplars)*2*np.pi
=======
    n_classes = len(freqs) + num_blank_trials
    phi = np.array(range(8))/8.*2*np.pi
    n_exemplars = len(phi)
>>>>>>> a9dfbfcb
    res = 1080
    stim, _ = gen_stim_set(res, alpha, freqs, phi)
    stim = np.concatenate([np.array(stim), np.zeros((num_blank_trials * n_exemplars, res, res))])
    for i in range(nruns):
        class_idx = np.array(range(n_classes))
        np.random.shuffle(class_idx)
        class_idx = np.repeat(class_idx * n_exemplars, n_exemplars)
        ex_idx = []
        for j in range(n_classes):
            ex_idx_tmp = np.array(range(n_exemplars))
            np.random.shuffle(ex_idx_tmp)
            ex_idx.extend(ex_idx_tmp)
        np.save(filename % i, stim[class_idx + ex_idx])
    np.save(output_dir + "unshuffled.npy", stim)
    return stim


if __name__ == '__main__':
    print("Creating stimuli!")
    _ = main("/scratch/wfb229/stimuli")<|MERGE_RESOLUTION|>--- conflicted
+++ resolved
@@ -463,16 +463,10 @@
     angles = [np.pi*1/12.*i for i in [1, 2, 4, 5, 7, 8, 10, 11]]
     freqs.extend([(base_freqs[len(base_freqs)/2]*np.sin(i),
                    base_freqs[len(base_freqs)/2]*np.cos(i)) for i in angles])
-<<<<<<< HEAD
     freqs = np.round(freqs)
-    n_classes = len(freqs)
+    n_classes = len(freqs) + num_blank_trials
     n_exemplars = 8
     phi = np.array(range(n_exemplars))/float(n_exemplars)*2*np.pi
-=======
-    n_classes = len(freqs) + num_blank_trials
-    phi = np.array(range(8))/8.*2*np.pi
-    n_exemplars = len(phi)
->>>>>>> a9dfbfcb
     res = 1080
     stim, _ = gen_stim_set(res, alpha, freqs, phi)
     stim = np.concatenate([np.array(stim), np.zeros((num_blank_trials * n_exemplars, res, res))])
