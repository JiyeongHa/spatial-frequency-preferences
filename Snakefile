import os
import itertools
import warnings
import numpy as np
from glob import glob
import neuropythy as ny
import re

configfile:
    "config.yml"
if not os.path.isdir(config["DATA_DIR"]):
    raise Exception("Cannot find the dataset at %s" % config["DATA_DIR"])
if os.system("module list") == 0:
    # then we're on the cluster
    ON_CLUSTER = True
    shell.prefix(". /share/apps/anaconda3/5.3.1/etc/profile.d/conda.sh; conda activate sfp; "
                 "module load fsl/5.0.10; module load freesurfer/6.0.0; module load matlab/2017a; "
                 "export SUBJECTS_DIR=%s/derivatives/freesurfer; " % config["DATA_DIR"])
else:
    ON_CLUSTER = False
    shell.prefix("export SUBJECTS_DIR=%s/derivatives/freesurfer; " % config["DATA_DIR"])


SUBJECTS = ['sub-wlsubj001', 'sub-wlsubj004', 'sub-wlsubj042', 'sub-wlsubj045', 'sub-wlsubj014',
            'sub-wlsubj064', 'sub-wlsubj081', 'sub-wlsubj095', 'sub-wlsubj007', 'sub-wlsubj062',
            'sub-wlsubj046', 'sub-wlsubj006', 'sub-wlsubj121', 'sub-wlsubj115', 'sub-wlsubj114']
SESSIONS = {'sub-wlsubj001': ['ses-pilot01', 'ses-01', 'ses-02', 'ses-04'],
            'sub-wlsubj004': ['ses-03'],
            'sub-wlsubj042': ['ses-pilot00', 'ses-pilot01', 'ses-01', 'ses-02'],
            'sub-wlsubj045': ['ses-pilot01', 'ses-01', 'ses-02', 'ses-04', 'ses-03'],
            'sub-wlsubj014': ['ses-03'], 'sub-wlsubj064': ['ses-04'], 'sub-wlsubj081': ['ses-04'],
            'sub-wlsubj095': ['ses-04'], 'sub-wlsubj007': ['ses-04'], 'sub-wlsubj062': ['ses-04'],
            'sub-wlsubj046': ['ses-04'], 'sub-wlsubj105': ['ses-04'], 'sub-wlsubj006': ['ses-04'],
            'sub-wlsubj121': ['ses-04'], 'sub-wlsubj115': ['ses-04'], 'sub-wlsubj114': ['ses-04']}
TASKS = {('sub-wlsubj001', 'ses-pilot01'): 'task-sfp', ('sub-wlsubj001', 'ses-01'): 'task-sfp',
         ('sub-wlsubj001', 'ses-02'): 'task-sfpconstant',
         ('sub-wlsubj042', 'ses-pilot00'): 'task-sfp', ('sub-wlsubj042', 'ses-pilot01'): 'task-sfp',
         ('sub-wlsubj042', 'ses-01'): 'task-sfpconstant', ('sub-wlsubj042', 'ses-02'): 'task-sfp',
         ('sub-wlsubj045', 'ses-pilot01'): 'task-sfp',
         ('sub-wlsubj045', 'ses-01'): 'task-sfpconstant',  ('sub-wlsubj045', 'ses-02'): 'task-sfp',
         ('sub-wlsubj014', 'ses-03'): 'task-sfp', ('sub-wlsubj004', 'ses-03'): 'task-sfp',
         ('sub-wlsubj045', 'ses-04'): 'task-sfprescaled', ('sub-wlsubj045', 'ses-03'): 'task-sfp',
         ('sub-wlsubj064', 'ses-04'): 'task-sfprescaled', ('sub-wlsubj081', 'ses-04'): 'task-sfprescaled',
         ('sub-wlsubj095', 'ses-04'): 'task-sfprescaled', ('sub-wlsubj007', 'ses-04'): 'task-sfprescaled',
         ('sub-wlsubj062', 'ses-04'): 'task-sfprescaled', ('sub-wlsubj046', 'ses-04'): 'task-sfprescaled',
         ('sub-wlsubj105', 'ses-04'): 'task-sfprescaled', ('sub-wlsubj006', 'ses-04'): 'task-sfprescaled',
         ('sub-wlsubj121', 'ses-04'): 'task-sfprescaled', ('sub-wlsubj115', 'ses-04'): 'task-sfprescaled',
         ('sub-wlsubj114', 'ses-04'): 'task-sfprescaled', ('sub-wlsubj001', 'ses-04'): 'task-sfprescaled',}
# these are the subject, session pairs where I didn't add the task to the protocol name and so some
# extra work is necessary.
WRONG_TASKS = {('sub-wlsubj001', 'ses-pilot01'): 'task-TASK',
               ('sub-wlsubj042', 'ses-01'): 'task-TASK', ('sub-wlsubj014', 'ses-03'): 'task-TASK',
               ('sub-wlsubj042', 'ses-pilot00'): 'task-TASK',
               ('sub-wlsubj042', 'ses-pilot01'): 'task-spatialfrequency',
               ('sub-wlsubj045', 'ses-pilot01'): 'task-spatialfrequency',
               ('sub-wlsubj064', 'ses-04'): 'task-sfprescaledcmrr',
               ('sub-wlsubj001', 'ses-04'): 'task-TASK'}
# every sub/ses pair that's not in here has the full number of runs, 12
NRUNS = {('sub-wlsubj001', 'ses-pilot01'): 9, ('sub-wlsubj042', 'ses-pilot00'): 8,
         ('sub-wlsubj045', 'ses-04'): 7}
N_CLASSES = {'ses-pilot00': 52, 'ses-pilot01': 52, 'ses-01': 48, 'ses-02': 48, 'ses-03': 48,
             'ses-04': 48}
VAREAS = [1]
MODEL_TYPES = ['iso_constant_iso', 'iso_scaling_iso', 'iso_full_iso',
               'absolute_full_iso', 'relative_full_iso', 'full_full_iso',
               'iso_full_absolute', 'iso_full_relative', 'iso_full_full',
               'full_full_absolute', 'full_full_relative',
               'absolute_full_absolute', 'relative_full_relative', 'full_full_full']
def get_n_classes(session, mat_type):
    if mat_type == 'all_visual':
        return 1
    else:
        try:
            n = N_CLASSES[session]
        except KeyError:
            # then this is probably the groupaverage session, which is
            # slightly differnetly formatted
            ses = re.findall('(ses-[0-9]+)_v[0-9]+_s[0-9]+',session)[0]
            n = N_CLASSES[ses]
        if 'blanks' in mat_type:
            n += 1
        return n
def get_stim_files(wildcards):
    if 'pilot' in wildcards.session:
        session_prefix = wildcards.session + "_"
    else:
        session_prefix = ""
    task_prefix = wildcards.task
    file_stem = os.path.join(config['DATA_DIR'], 'stimuli', task_prefix+"_"+session_prefix+"{rest}")
    return {'stim': file_stem.format(rest='stimuli.npy'),
            'desc_csv': file_stem.format(rest='stim_description.csv')}
# the goal of these two dictionaries is to always have a unique integer
# when summed together. to that end the subjects one should increase
# first along the ones digit and then, when you've run out of digits,
# along the hundreds
SUB_SEEDS = {'sub-wlsubj001': 1, 'sub-wlsubj042': 2, 'sub-wlsubj045': 3, 'sub-wlsubj004': 4,
             'sub-wlsubj014': 5, 'sub-wlsubj004': 6, 'sub-wlsubj064': 7, 'sub-wlsubj081': 8,
             'sub-wlsubj095': 9, 'sub-wlsubj062': 0, 'sub-wlsubj007': 100,
             'sub-wlsubj046': 101, 'sub-wlsubj105': 102, 'sub-wlsubj006': 103,
             'sub-wlsubj121': 104, 'sub-wlsubj115': 105, 'sub-wlsubj114': 106}
# while session should increment along the tens digit
SES_SEEDS = {'ses-pilot00': 10, 'ses-pilot01': 20, 'ses-01': 30, 'ses-02': 40, 'ses-03': 50,
             'ses-04': 60}
wildcard_constraints:
    subject="sub-[a-z0-9]+|sub-groupaverage_i-[a-z]+",
    fs_subject="[a-z0-9]+",
    subjects="(sub-[a-z0-9]+,?)+",
    session="ses-[a-z0-9]+|ses-[0-9]+_v[0-9]+_s[0-9]+",
    sessions="(ses-[a-z0-9]+,?)+",
    run="run-[0-9]+",
    filename_ext='[a-zA-Z0-9_]+\.[a-z.]+',
    filename='[a-zA-Z0-9_]+',
    task="task-[a-z0-9]+",
    tasks="(task-[a-z0-9]+,?)+",
    vareas="[0-9-]+",
    plot_varea="[0-9-]+",
    eccen="[0-9]+-[0-9]+",
    eccen_range="[0-9]+-[0-9]+",
    df_mode="summary|full",
    atlas_type="bayesian_posterior|atlas|data",
    plot_func="[a-z]+",
    col="[a-z-]+",
    row="[a-z-]+",
    hue="[a-z-]+",
    y="[a-z-]+",
    binning="[a-z_]+bin",
    stimulus_class="([0-9,]+|None)",
    bootstrap_num="([0-9,]+|None)",
    period_orientation_type="[a-z-]+",
    eccentricity_type="[a-z-]+",
    amplitude_orientation_type="[a-z-]+",
    model_type="[a-z-_]+",
    crossval_seed="[0-9]+",
    gpus="[0-9]+"

#  there's a bit of (intentional) ambiguity in the output folders of GLMdenoise_fixed_hrf and
#  GLMdenoise (GLMdenoise_fixed_hrf's output folder is "{mat_type}_fixed_hrf_{input_mat}", while
#  GLMdenoise's is "{mat_type}"; if {mat_type} is unconstrained, obviously GLMdenoise could also
#  match that folder). if something could be interpreted as GLMdenoise_fixed_hrf, we want it to be
#  interpreted that way (because we'll never have a mat_type that includes "fixed_hrf"). However,
#  we don't want to constrain what mat_type matches because we want to be able to treat the output
#  folder created by GLMdenoise_fixed_hrf the same as the output folder created by GLMdenoise for
#  the purpose of later calls. Similarly, create_GLMdenoise_fixed_hrf_json needs to happen before
#  create_GLMdenoise_json. It doesn't matter where the create_*_json rules happen relative to the
#  GLMdenoise* ones, but they all need to be in a single chain, so this works.
ruleorder:
    compute_groupaverage > GLMdenoise_fixed_hrf > GLMdenoise > create_GLMdenoise_fixed_hrf_json > create_GLMdenoise_json


def create_crossval_idx(leave_n_out, session, mat_type, seed=None):
    if seed is not None:
        np.random.seed(seed)
    total_n = get_n_classes(session, mat_type)
    idx = np.arange(total_n)
    np.random.shuffle(idx)
    # if total_n/leave_n_out isn't an integer, then some of these will be longer than the other
    splits = np.array_split(idx, total_n / leave_n_out)
    # this returns a list of strings, each of which looks like e.g., #,#,#,# (if leave_n_out=4)
    return [','.join(["%02d"%j for j in i]) for i in splits]


rule model_learning_hyperparams_full:
    input:
        os.path.join(config['DATA_DIR'], "derivatives", "tuning_2d_simulated", "noise-stim_class_bayesian_posterior_sub-wlsubj045_ses-02_task-sfp_v1_e1-12",
                     "learning_hyperparams_full", "g0_all_models.csv"),


rule model_recovery_initial:
    input:
        os.path.join(config['DATA_DIR'], "derivatives", "tuning_2d_simulated", "noise-stim_class_bayesian_posterior_sub-wlsubj045_ses-04_task-sfprescaled_v1_e1-12",
                     "model_recovery", "g0_all_models.csv"),


rule model_recovery_cv_initial:
    input:
        os.path.join(config['DATA_DIR'], "derivatives", "tuning_2d_simulated", "noise-stim_class_bayesian_posterior_sub-wlsubj045_ses-04_task-sfprescaled_v1_e1-12",
                     "model_recovery_cv", "b10_r.001_g0_s0_all_models.csv"),


def get_model_subj_outputs(model_type, subject, session, task, batch_size=10, learning_rate=1e-3,
                           crossval_seed=None, bootstrap_num=None, vareas=1, eccen='1-12', df_mode='summary', gpus=0,
                           mat_type='stim_class', atlas_type='bayesian_posterior', modeling_goal='initial'):
    output_path = os.path.join(config['DATA_DIR'], "derivatives", "tuning_2d_model", "{mat_type}",
                               "{atlas_type}", "{modeling_goal}", "{subject}", "{session}",
                               "{subject}_{session}_{task}_v{vareas}_e{eccen}_{df_mode}_b{batch}_"
                               "r{lr}_g{gpus}_c{{crossval}}_n{bootstrap_num}_{model_type}_loss.csv")
    output_path = output_path.format(subject=subject, session=session, task=task, batch=batch_size,
                                     lr=learning_rate, model_type=model_type, vareas=vareas,
                                     eccen=eccen, df_mode=df_mode, gpus=gpus, atlas_type=atlas_type,
                                     mat_type=mat_type, modeling_goal=modeling_goal,
                                     bootstrap_num=bootstrap_num)
    if crossval_seed is None:
        return output_path.format(crossval=None)
    else:
        return [output_path.format(crossval=n) for n in create_crossval_idx(4, session, mat_type, int(crossval_seed))]


def get_simulated_model_outputs(model_type, sim_model_type, noise_level, num_voxels,
                                batch_size, learning_rate, sigma, sf_ecc_slope, sf_ecc_intercept,
                                rel_mode_cardinals, rel_mode_obliques, rel_amplitude_cardinals,
                                rel_amplitude_obliques, abs_mode_cardinals, abs_mode_obliques,
                                abs_amplitude_cardinals, abs_amplitude_obliques, noise_source,
                                crossval_seed=None, gpus=0, modeling_goal='model_recovery'):
    output_path = os.path.join(config['DATA_DIR'], "derivatives", "tuning_2d_simulated",
                               "{noise_source}", "{modeling_goal}",
                               "n{num_voxels}_{sim_model_type}_s{sigma}_a{sf_ecc_slope}_b{sf_ecc_intercept}_"
                               "rmc{rel_mode_cardinals}_rmo{rel_mode_obliques}_"
                               "rac{rel_amplitude_cardinals}_rao{rel_amplitude_obliques}_"
                               "amc{abs_mode_cardinals}_amo{abs_mode_obliques}_"
                               "aac{abs_amplitude_cardinals}_aao{abs_amplitude_obliques}_"
                               "l{noise_level}_b{batch_size}_r{learning_rate}_g{gpus}_"
                               "c{{crossval}}_{model_type}_loss.csv")
    output_path = output_path.format(batch_size=batch_size, learning_rate=learning_rate,
                                     gpus=gpus, modeling_goal=modeling_goal, num_voxels=num_voxels,
                                     sim_model_type=sim_model_type, noise_level=noise_level, 
                                     sf_ecc_slope=sf_ecc_slope, sf_ecc_intercept=sf_ecc_intercept,
                                     rel_mode_cardinals=rel_mode_cardinals, sigma=sigma,
                                     rel_mode_obliques=rel_mode_obliques, model_type=model_type,
                                     rel_amplitude_cardinals=rel_amplitude_cardinals,
                                     rel_amplitude_obliques=rel_amplitude_obliques,
                                     abs_mode_cardinals=abs_mode_cardinals,
                                     abs_mode_obliques=abs_mode_obliques,
                                     abs_amplitude_cardinals=abs_amplitude_cardinals,
                                     abs_amplitude_obliques=abs_amplitude_obliques,
                                     noise_source=noise_source).replace('0.', '.')
    if crossval_seed is None:
        return output_path.format(crossval=None)
    else:
        ses = re.findall(r'(ses-[0-9]+)', noise_source)[0]
        return [output_path.format(crossval=n) for n in create_crossval_idx(4, ses, 'stim_class', int(crossval_seed))]


rule model_all_subj_bootstrap:
    input:
        os.path.join(config['DATA_DIR'], "derivatives", "tuning_2d_model", "stim_class",
                     "bayesian_posterior", "bootstrap",
                     "task-sfprescaled_v1_e1-12_full_b10_r0.001_g0_full_full_full_all_models.csv"),
        os.path.join(config['DATA_DIR'], "derivatives", "tuning_2d_model", "stim_class",
                     "bayesian_posterior", "bootstrap",
                     "task-sfprescaled_v1_e1-12_full_b10_r0.001_g0_full_full_absolute_all_models.csv"),
    


rule model_all_subj_visual_field:
    input:
        [os.path.join(config['DATA_DIR'], "derivatives", "tuning_2d_model", "stim_class",
                      "bayesian_posterior", "visual_field_%s" % p,
                      "task-sfprescaled_v1_e1-12_summary_b10_r0.001_g0_full_full_full_all_models.csv") for p in
         ['upper', 'lower', 'left', 'right', 'inner', 'outer']],


rule model_all_subj:
    input:
        os.path.join(config['DATA_DIR'], "derivatives", "tuning_2d_model", "stim_class",
                     "bayesian_posterior", "initial",
                     "task-sfprescaled_v1_e1-12_summary_b10_r0.001_g0_full_full_full_all_models.csv"),
        os.path.join(config['DATA_DIR'], "derivatives", "tuning_2d_model", "stim_class",
                     "bayesian_posterior", "initial",
                     "task-sfprescaled_v1_e1-12_summary_b10_r0.001_g0_full_full_absolute_all_models.csv"),


rule model_all_subj_cv:
    input:
        os.path.join(config['DATA_DIR'], "derivatives", "tuning_2d_model", "stim_class",
                     "bayesian_posterior", "initial_cv",
                     "task-sfprescaled_v1_e1-12_summary_b10_r0.001_g0_s0_all_models.csv"),


def get_groupaverage_all(interp='linear', session='ses-04', task='task-sfprescaled',
                         model_type='full_full_full', varea='1', eccen='1-12', batch_size=10,
                         learning_rate=0.001, gpus=0, df_mode='summary'):
    path = os.path.join(config['DATA_DIR'], "derivatives", "tuning_2d_model", "stim_class",
                        "bayesian_posterior", "initial", f"sub-groupaverage_i-{interp}",
                        f"{session}_v{varea}_s{{n:02d}}", f"sub-groupaverage_i-{interp}_{session}"
                        f"_v{varea}_s{{n:02d}}_{task}_v{varea}_e{eccen}_{df_mode}_b{batch_size}_"
                        f"r{learning_rate}_g{gpus}_cNone_nNone_{model_type}_loss.csv")
    seeds = list(range(104))
    # there are 4 seeds that won't work, so we remove them. there are
    # some voxels where some subjects have NaNs after
    # interpolation. when doing our weighted average across subjects, we
    # ignore those NaNs, but for these seeds, they managed to pick
    # subjects that *all* have NaNs in at least one voxel, so there's
    # nothing we can do.
    for i in [17, 31, 51, 65]:
        seeds.remove(i)
    return [path.format(n=n) for n in seeds]


rule groupaverage_all:
    input:
        lambda wildcards: get_groupaverage_all(),


rule all_check_plots:
    input:
        [os.path.join(config['DATA_DIR'], 'derivatives', 'prf_solutions', "{subject}", "{atlas_type}", 'varea_plot.png').format(subject=s, atlas_type=a)
         for s in SUBJECTS for a in ['bayesian_posterior', 'atlas']],
        [os.path.join(config['DATA_DIR'], 'derivatives', 'prf_solutions', "{subject}", "{atlas_type}", '{prf_prop}_plot.png').format(subject=s, atlas_type=a, prf_prop=p)
         for s in SUBJECTS for a in ['bayesian_posterior', 'atlas', 'data'] for p in ['angle', 'eccen']],
        [os.path.join(config["DATA_DIR"], "derivatives", "GLMdenoise", "stim_class", "bayesian_posterior", "{subject}", "{session}", "figures_{task}", "FinalModel_maps.png").format(
            subject=sub, session=ses, task=TASKS[(sub, ses)]) for sub in SUBJECTS for ses in SESSIONS[sub]],
        [os.path.join(config["DATA_DIR"], "derivatives", "first_level_binned", "stim_class", "bayesian_posterior", "{subject}", "{session}", "{subject}_{session}_{task}_v1_e1-12_eccen_bin_full_data.svg").format(
            subject=sub, session=ses, task=TASKS[(sub, ses)]) for sub in SUBJECTS for ses in SESSIONS[sub]],


rule GLMdenoise_all_visual:
    input:
        [os.path.join(config['DATA_DIR'], "derivatives", "GLMdenoise", "all_visual", "bayesian_posterior",  "{subject}", "{session}", "{subject}_{session}_{task}_results.mat").format(subject=sub, session=ses, task=TASKS[(sub, ses)]) for sub in SUBJECTS for ses in SESSIONS[sub]],


rule plots_modeling_blanks:
    input:
        [os.path.join(config['DATA_DIR'], 'derivatives', 'first_level_binned', '{mat_type}', '{atlas_type}', '{subject}', '{session}', '{subject}_{session}_{task}_v{vareas}_e{eccen}_{binning}_{df_mode}_localsf.svg').format(mat_type="stim_class_10_blanks_fixed_hrf_stim_class", atlas_type='bayesian_posterior', subject=sub, session=ses, task=TASKS[(sub, ses)], df_mode=dfm, vareas=v, eccen='1-12', binning='eccen_bin') for sub in SUBJECTS for ses in SESSIONS[sub] for dfm in ['summary'] for v in VAREAS],
        [os.path.join(config['DATA_DIR'], 'derivatives', 'first_level_binned', '{mat_type}', '{atlas_type}', '{subject}', '{session}', '{subject}_{session}_{task}_v{vareas}_e{eccen}_{binning}_{df_mode}_stim_prop.svg').format(mat_type="stim_class_10_blanks_fixed_hrf_stim_class", atlas_type='bayesian_posterior', subject=sub, session=ses, task=TASKS[(sub, ses)], df_mode=dfm, vareas=v, eccen='1-12', binning='eccen_bin') for sub in SUBJECTS for ses in SESSIONS[sub] for dfm in ['summary'] for v in VAREAS],
        [os.path.join(config['DATA_DIR'], 'derivatives', 'first_level_binned', '{mat_type}', '{atlas_type}', '{subject}', '{session}', '{subject}_{session}_{task}_v{vareas}_e{eccen}_{binning}_{df_mode}_data.svg').format(mat_type="stim_class_10_blanks_fixed_hrf_stim_class", atlas_type='bayesian_posterior', subject=sub, session=ses, task=TASKS[(sub, ses)], df_mode=dfm, vareas=v, eccen='1-12', binning='eccen_bin') for sub in SUBJECTS for ses in SESSIONS[sub] for dfm in ['summary'] for v in VAREAS],
        [os.path.join(config['DATA_DIR'], 'derivatives', 'tuning_curves', '{mat_type}', '{atlas_type}', '{subject}', '{session}', '{subject}_{session}_{task}_v{vareas}_e{eccen}_{binning}_{df_mode}_tuning_params.svg').format(mat_type="stim_class_10_blanks_fixed_hrf_stim_class", atlas_type='bayesian_posterior', subject=sub, session=ses, task=TASKS[(sub, ses)], df_mode=dfm, vareas=v, eccen='1-12', binning='eccen_bin') for sub in SUBJECTS for ses in SESSIONS[sub] for dfm in ['summary'] for v in VAREAS],
        [os.path.join(config['DATA_DIR'], 'derivatives', 'tuning_curves', '{mat_type}', '{atlas_type}', '{subject}', '{session}', '{subject}_{session}_{task}_v{vareas}_e{eccen}_{binning}_summary_tuning_curves_check_varea={v}.svg').format(mat_type="stim_class_10_blanks_fixed_hrf_stim_class", atlas_type='bayesian_posterior', subject=sub, session=ses, task=TASKS[(sub, ses)], vareas=v, eccen='1-12', binning='eccen_bin', v=v) for sub in SUBJECTS for ses in SESSIONS[sub] for v in VAREAS],


rule plots_all:
    input:
        [os.path.join(config['DATA_DIR'], 'derivatives', 'first_level_binned', '{mat_type}', '{atlas_type}', '{subject}', '{session}', '{subject}_{session}_{task}_v{vareas}_e{eccen}_{binning}_{df_mode}_localsf.svg').format(mat_type="stim_class", atlas_type='bayesian_posterior', subject=sub, session=ses, task=TASKS[(sub, ses)], df_mode=dfm, vareas=v, eccen='1-12', binning='eccen_bin') for sub in SUBJECTS for ses in SESSIONS[sub] for dfm in ['summary'] for v in VAREAS],
        [os.path.join(config['DATA_DIR'], 'derivatives', 'first_level_binned', '{mat_type}', '{atlas_type}', '{subject}', '{session}', '{subject}_{session}_{task}_v{vareas}_e{eccen}_{binning}_{df_mode}_stim_prop.svg').format(mat_type="stim_class", atlas_type='bayesian_posterior', subject=sub, session=ses, task=TASKS[(sub, ses)], df_mode=dfm, vareas=v, eccen='1-12', binning='eccen_bin') for sub in SUBJECTS for ses in SESSIONS[sub] for dfm in ['summary'] for v in VAREAS],
        [os.path.join(config['DATA_DIR'], 'derivatives', 'first_level_binned', '{mat_type}', '{atlas_type}', '{subject}', '{session}', '{subject}_{session}_{task}_v{vareas}_e{eccen}_{binning}_{df_mode}_data.svg').format(mat_type="stim_class", atlas_type='bayesian_posterior', subject=sub, session=ses, task=TASKS[(sub, ses)], df_mode=dfm, vareas=v, eccen='1-12', binning='eccen_bin') for sub in SUBJECTS for ses in SESSIONS[sub] for dfm in ['summary'] for v in VAREAS],
        [os.path.join(config['DATA_DIR'], 'derivatives', 'tuning_curves', '{mat_type}', '{atlas_type}', '{subject}', '{session}', '{subject}_{session}_{task}_v{vareas}_e{eccen}_{binning}_{df_mode}_tuning_params.svg').format(mat_type="stim_class", atlas_type='bayesian_posterior', subject=sub, session=ses, task=TASKS[(sub, ses)], df_mode=dfm, vareas=v, eccen='1-12', binning='eccen_bin') for sub in SUBJECTS for ses in SESSIONS[sub] for dfm in ['summary'] for v in VAREAS],
        # [os.path.join(config['DATA_DIR'], 'derivatives', 'tuning_curves', '{mat_type}', '{atlas_type}', '{subject}', '{session}', '{subject}_{session}_{task}_v{vareas}_e{eccen}_{binning}_full_tuning_curves_check_varea={v}_bootstrap={b:02d}.svg').format(mat_type="stim_class", atlas_type='bayesian_posterior', subject=sub, session=ses, task=TASKS[(sub, ses)], vareas=v, eccen='1-12', binning='eccen_bin', v=v, b=b) for sub in SUBJECTS for ses in SESSIONS[sub] for v in VAREAS for b in range(100)],
        [os.path.join(config['DATA_DIR'], 'derivatives', 'tuning_curves', '{mat_type}', '{atlas_type}', '{subject}', '{session}', '{subject}_{session}_{task}_v{vareas}_e{eccen}_{binning}_summary_tuning_curves_check_varea={v}.svg').format(mat_type="stim_class", atlas_type='bayesian_posterior', subject=sub, session=ses, task=TASKS[(sub, ses)], vareas=v, eccen='1-12', binning='eccen_bin', v=v) for sub in SUBJECTS for ses in SESSIONS[sub] for v in VAREAS],


rule tuning_curves_all:
    input:
        [os.path.join(config['DATA_DIR'], 'derivatives', 'tuning_curves', '{mat_type}', '{atlas_type}', '{subject}', '{session}', '{subject}_{session}_{task}_v{vareas}_e{eccen}_{binning}_{df_mode}.csv').format(mat_type="stim_class", atlas_type='bayesian_posterior', subject=sub, session=ses, task=TASKS[(sub, ses)], df_mode=dfm, vareas=v, eccen='1-12', binning='eccen_bin') for sub in SUBJECTS for ses in SESSIONS[sub] for dfm in ['summary', 'full'] for v in VAREAS],


rule first_level_all:
    input:
        [os.path.join(config['DATA_DIR'], 'derivatives', 'first_level_binned', '{mat_type}', '{atlas_type}', '{subject}', '{session}', '{subject}_{session}_{task}_v{vareas}_e{eccen}_{binning}_{df_mode}.csv').format(mat_type="stim_class", atlas_type='bayesian_posterior', subject=sub, session=ses, task=TASKS[(sub, ses)], df_mode=dfm, vareas=v, eccen='1-12', binning='eccen_bin') for sub in SUBJECTS for ses in SESSIONS[sub] for dfm in ['summary', 'full'] for v in VAREAS],


rule plots_VSS_abstract:
    # these recreate the data examined for the first year talk and the VSS abstract, when I was
    # using the "prior" atlas
    input:
        [os.path.join(config['DATA_DIR'], 'derivatives', 'first_level_binned', '{mat_type}', '{atlas_type}', '{subject}', '{session}', '{subject}_{session}_{task}_v{vareas}_e{eccen}_{binning}_{df_mode}_localsf.svg').format(mat_type="stim_class", atlas_type='atlas', subject=sub, session='ses-pilot01', task=TASKS[(sub, 'ses-pilot01')], df_mode=dfm, vareas='1', eccen='2-8', binning='eccen_bin') for sub in ['sub-wlsubj001', 'sub-wlsubj042', 'sub-wlsubj045'] for dfm in ['summary']],
        [os.path.join(config['DATA_DIR'], 'derivatives', 'first_level_binned', '{mat_type}', '{atlas_type}', '{subject}', '{session}', '{subject}_{session}_{task}_v{vareas}_e{eccen}_{binning}_{df_mode}_stim_prop.svg').format(mat_type="stim_class", atlas_type='atlas', subject=sub, session='ses-pilot01', task=TASKS[(sub, 'ses-pilot01')], df_mode=dfm, vareas='1', eccen='2-8', binning='eccen_bin') for sub in ['sub-wlsubj001', 'sub-wlsubj042', 'sub-wlsubj045'] for dfm in ['summary']],
        [os.path.join(config['DATA_DIR'], 'derivatives', 'first_level_binned', '{mat_type}', '{atlas_type}', '{subject}', '{session}', '{subject}_{session}_{task}_v{vareas}_e{eccen}_{binning}_{df_mode}_data.svg').format(mat_type="stim_class", atlas_type='atlas', subject=sub, session='ses-pilot01', task=TASKS[(sub, 'ses-pilot01')], df_mode=dfm, vareas='1', eccen='2-8', binning='eccen_bin') for sub in ['sub-wlsubj001', 'sub-wlsubj042', 'sub-wlsubj045'] for dfm in ['summary']],
        [os.path.join(config['DATA_DIR'], 'derivatives', 'tuning_curves', '{mat_type}', '{atlas_type}', '{subject}', '{session}', '{subject}_{session}_{task}_v{vareas}_e{eccen}_{binning}_{df_mode}_tuning_params.svg').format(mat_type="stim_class", atlas_type='atlas', subject=sub, session='ses-pilot01', task=TASKS[(sub, 'ses-pilot01')], df_mode=dfm, vareas='1', eccen='2-8', binning='eccen_bin') for sub in ['sub-wlsubj001', 'sub-wlsubj042', 'sub-wlsubj045'] for dfm in ['summary']],
        # [os.path.join(config['DATA_DIR'], 'derivatives', 'tuning_curves', '{mat_type}', '{atlas_type}', '{subject}', '{session}', '{subject}_{session}_{task}_v{vareas}_e{eccen}_{binning}_full_tuning_curves_check_varea=1_bootstrap={b:02d}.svg').format(mat_type="stim_class", atlas_type='atlas', subject=sub, session='ses-pilot01', task=TASKS[(sub, 'ses-pilot01')], vareas='1', eccen='2-8', binning='eccen_bin', b=b) for sub in ['sub-wlsubj001', 'sub-wlsubj042', 'sub-wlsubj045'] for b in range(100)],
        [os.path.join(config['DATA_DIR'], 'derivatives', 'tuning_curves', '{mat_type}', '{atlas_type}', '{subject}', '{session}', '{subject}_{session}_{task}_v{vareas}_e{eccen}_{binning}_summary_tuning_curves_check_varea=1.svg').format(mat_type="stim_class", atlas_type='atlas', subject=sub, session='ses-pilot01', task=TASKS[(sub, 'ses-pilot01')], vareas='1', eccen='2-8', binning='eccen_bin') for sub in ['sub-wlsubj001', 'sub-wlsubj042', 'sub-wlsubj045']]


rule GLMdenoise_all:
    input:
        [os.path.join(config['DATA_DIR'], "derivatives", "GLMdenoise", "stim_class", "bayesian_posterior",  "{subject}", "{session}", "figures_{task}", "FinalModel_maps.png").format(subject=sub, session=ses, task=TASKS[(sub, ses)]) for sub in SUBJECTS for ses in SESSIONS[sub]],


rule preprocess_all:
    input:
        [os.path.join(config["DATA_DIR"], "derivatives", "preprocessed", "{subject}", "{session}", "{subject}_{session}_{task}_{run}_preproc.nii.gz").format(subject=sub, session=ses, task=TASKS[(sub, ses)], run="run-%02d"%i) for sub in SUBJECTS for ses in SESSIONS[sub] for i in range(1, NRUNS.get((sub, ses), 12)+1)],


rule move_all:
    input:
        [os.path.join(config['DATA_DIR'], '{subject}', '{session}').format(subject=subj, session=ses) for subj in SUBJECTS
         for ses in SESSIONS[subj]]


rule create_tsv_all:
    input:
        [os.path.join(config['DATA_DIR'], 'sourcedata', '{subject}', '{session}', '{subject}_{session}_{task}_notes.md').format(subject=subj, session=ses, task=TASKS[(subj, ses)])
         for subj in SUBJECTS for ses in SESSIONS[subj]]


rule stimuli:
    output:
        "data/stimuli/task-sfp_stimuli.npy",
        "data/stimuli/task-sfp_stim_description.csv",
        "data/stimuli/task-sfpconstant_stimuli.npy",
        "data/stimuli/task-sfpconstant_stim_description.csv"
    shell:
        "python -m sfp.stimuli -c"


rule rescaled_stimuli:
    input:
        "data/stimuli/mtf_func.pkl"
    output:
        "data/stimuli/task-sfprescaled_stimuli.npy",
        "data/stimuli/task-sfprescaled_stim_description.csv",
        "data/stimuli/task-sfpconstantrescaled_stimuli.npy",
        "data/stimuli/task-sfpconstantrescaled_stim_description.csv"
    params:
        stim_name = lambda wildcards: os.path.split(wildcards.output[0])[-1],
        csv_name = lambda wildcards: os.path.split(wildcards.output[1])[-1],
    shell:
        "python -m sfp.stimuli -c --mtf {input} -n {params.stim_name} -d {params.csv_name}"


# old way of generating stimuli, only used subject name
rule stimuli_idx_old:
    output:
        ["data/stimuli/{subject}_run%02d_idx.npy" % i for i in range(12)]
    params:
        seed = lambda wildcards: SUB_SEEDS[wildcards.subject]
    shell:
        "python -m sfp.stimuli --subject_name {wildcards.subject} -i -s {params.seed}"


# current way of generating stimuli, uses both subject and session name
rule stimuli_idx:
    output:
        ["data/stimuli/{subject}_{session}_run%02d_idx.npy" % i for i in range(12)]
    params:
        seed = lambda wildcards: SUB_SEEDS[wildcards.subject] + SES_SEEDS[wildcards.session]
    shell:
        "python -m sfp.stimuli --subject_name {wildcards.subject}_{wildcards.session}"
        " -i -s {params.seed}"


# we assume the prf solutions and freesurfer have been computed
# separately and copy them in here.
rule copy_prf_solutions:
    input:
        fs = os.path.join(config['SUBJECTS_DIR'], '{fs_subject}'),
        data = [os.path.join(config['RETINOTOPY_DIR'], 'derivatives', 'vistasoft', 'sub-{{fs_subject}}', 'ses-nyu3t01', 'Outputs', '{}.full-{}.mgz').format(h, d)
                for h in ['rh', 'lh'] for d in ['angle', 'eccen', 'sigma', 'xcrds', 'ycrds', 'vexpl']],
        posterior = [os.path.join(config['RETINOTOPY_DIR'], 'derivatives', 'vistasoft', 'sub-{{fs_subject}}', 'ses-nyu3t01', 'Outputs', '{}.inferred_{}.mgz').format(h, d)
                     for h in ['rh', 'lh'] for d in ['angle', 'eccen', 'sigma', 'varea']],
    output:
        fs = directory(os.path.join(config['DATA_DIR'], 'derivatives', 'freesurfer', '{fs_subject}')),
        atlas = [os.path.join(config['DATA_DIR'], 'derivatives', 'prf_solutions', 'sub-{{fs_subject}}', 'atlas', '{}.benson14_{}.mgz').format(h, d)
                 for h in ['rh', 'lh'] for d in ['angle', 'eccen', 'sigma', 'varea']],
        data = [os.path.join(config['DATA_DIR'], 'derivatives', 'prf_solutions', 'sub-{{fs_subject}}', 'data', '{}.full-{}.mgz').format(h, d)
                for h in ['rh', 'lh'] for d in ['angle', 'eccen', 'sigma', 'xcrds', 'ycrds', 'vexpl']],
        posterior = [os.path.join(config['DATA_DIR'], 'derivatives', 'prf_solutions', 'sub-{{fs_subject}}', 'bayesian_posterior', '{}.inferred_{}.mgz').format(h, d)
                     for h in ['rh', 'lh'] for d in ['angle', 'eccen', 'sigma', 'varea']],
    log:
        os.path.join(config['DATA_DIR'], 'code', 'copy_prf_solutions', 'sub-{fs_subject}-%j.log')
    benchmark:
        os.path.join(config['DATA_DIR'], 'code', 'copy_prf_solutions', 'sub-{fs_subject}_benchmark.txt')
    run:
        import shutil
        shell(f"rsync -avPLuz {input.fs}/ {output.fs}")
        atlas_input = [os.path.join(config['DATA_DIR'], 'derivatives', 'freesurfer', '{}', 'surf', '{}.benson14_{}.mgz').format(wildcards.fs_subject, h, d)
                       for h in ['rh', 'lh'] for d in ['angle', 'eccen', 'sigma', 'varea']]
        for i, f in enumerate(atlas_input):
            shutil.copy(f, output.atlas[i])
        for i, f in enumerate(input.data):
            shutil.copy(f, output.data[i])
        for i, f in enumerate(input.posterior):
            shutil.copy(f, output.posterior[i])


rule move_off_tesla:
    input:
        os.path.join(config["TESLA_DIR"], "{subject}", "{session}"),
        os.path.join(config["TESLA_DIR"], "sourcedata", "{subject}", "{session}"),
    output:
        directory(os.path.join(config["DATA_DIR"], "{subject}", "{session}")),
        directory(os.path.join(config["DATA_DIR"], "sourcedata", "{subject}", "{session}")),
        directory(os.path.join(config["DATA_DIR"], "derivatives", "mriqc_reports", "{subject}", "{session}")),
    log:
        os.path.join(config["DATA_DIR"], "code", "move_off_tesla", "{subject}_{session}-%j.log")
    benchmark:
        os.path.join(config["DATA_DIR"], "code", "move_off_tesla", "{subject}_{session}_benchmark.txt")
    params:
        wrong_task = lambda wildcards: WRONG_TASKS.get((wildcards.subject, wildcards.session), None),
        right_task = lambda wildcards: TASKS[(wildcards.subject, wildcards.session)]
    run:
        import glob
        import shutil
        import os
        os.makedirs(output[2])
        reports_path = os.path.join(config["TESLA_DIR"], "derivatives", "mriqc_reports", "{subject}_{session}_*").format(**wildcards)
        for f in glob.glob(reports_path):
            shutil.copy(f, output[2])
        shell("rsync --exclude=*events.tsv -avPLuz %s/ %s" % (input[0], output[0]))
        shell("rsync -avPLuz %s/ %s" % (input[1], output[1]))
        # for some scanning sessions, I put the wrong task name in the scanning protocol, so the
        # automatic BIDS extractor put the wrong name in...
        if params.wrong_task is not None:
            # we rename all the files that contain the wrong_task
            for f in glob.glob(os.path.join(output[0], '*', '*'+params.wrong_task+'*')):
                shutil.move(f, f.replace(params.wrong_task, params.right_task))
            # we rename all the files that contain the wrong_task
            for f in glob.glob(os.path.join(output[1], '*', '*'+params.wrong_task+'*')):
                shutil.move(f, f.replace(params.wrong_task, params.right_task))
            for f in glob.glob(os.path.join(output[2], '*'+params.wrong_task+'*')):
                shutil.move(f, f.replace(params.wrong_task, params.right_task))
            # and go through and edit all the text as well
            wrong_task = params.wrong_task.replace('task-', '')
            right_task = params.right_task.replace('task-', '')
            shell('grep -rl --exclude \*nii.gz "{wrong_task}" {output[0]} | xargs sed -i "s/{wrong_task}/{right_task}/g"')
            shell('grep -rl --exclude \*nii.gz "{wrong_task}" {output[2]} | xargs sed -i "s/{wrong_task}/{right_task}/g"')


def get_raw_behavioral_results(wildcards):
    behavioral_results = {}
    hdf5_name_dict = {
        ('sub-wlsubj042', 'ses-pilot00'): ["2017-Aug-23_wl_subj042_sess1.hdf5"],
        ('sub-wlsubj001', 'ses-pilot01'): ["2017-Oct-09_wl_subj001_sess1.hdf5"],
        ('sub-wlsubj042', 'ses-pilot01'): ["2017-Nov-07_wl_subj042_sess0.hdf5"],
        ('sub-wlsubj045', 'ses-pilot01'): ["2017-Nov-07_wl_subj045_sess0.hdf5"],
        ('sub-wlsubj001', 'ses-01'): ["2018-Jan-31_sub-wlsubj001_sess0.hdf5"],
        ('sub-wlsubj042', 'ses-01'): ["2018-Feb-01_sub-wlsubj042_sess0.hdf5"],
        ('sub-wlsubj001', 'ses-02'): ["2018-Feb-07_sub-wlsubj001_sess0.hdf5"],
        ('sub-wlsubj042', 'ses-02'): ["2018-Feb-09_sub-wlsubj042_sess0.hdf5"],
        ('sub-wlsubj045', 'ses-01'): ["2018-Feb-16_sub-wlsubj045_sess0.hdf5",
                                      "2018-Feb-16_sub-wlsubj045_sess1.hdf5"],
        ('sub-wlsubj045', 'ses-02'): ["2018-Feb-27_sub-wlsubj045_sess0.hdf5"],
        ('sub-wlsubj014', 'ses-03'): ["2018-Mar-20_sub-wlsubj014_sess0.hdf5"],
        ('sub-wlsubj004', 'ses-03'): ["2018-Mar-22_sub-wlsubj004_sess0.hdf5"],
        ('sub-wlsubj045', 'ses-04'): ["2019-Mar-22_sub-wlsubj045_ses-04_sess00.hdf5"],
        ('sub-wlsubj045', 'ses-03'): ["2019-Mar-29_sub-wlsubj045_ses-03_sess00.hdf5"],
        ('sub-wlsubj064', 'ses-04'): ["2019-Apr-05_sub-wlsubj064_ses-04_sess00.hdf5"],
        ('sub-wlsubj081', 'ses-04'): ["2019-Apr-09_sub-wlsubj081_ses-04_sess00.hdf5"],
        ('sub-wlsubj007', 'ses-04'): ["2019-May-01_sub-wlsubj007_ses-04_sess00.hdf5"],
        ('sub-wlsubj062', 'ses-04'): ["2019-May-01_sub-wlsubj062_ses-04_sess00.hdf5"],
        ('sub-wlsubj095', 'ses-04'): ["2019-May-03_sub-wlsubj095_ses-04_sess00.hdf5",
                                      "2019-May-03_sub-wlsubj095_ses-04_sess01.hdf5"],
        ('sub-wlsubj006', 'ses-04'): ["2020-Jan-28_sub-wlsubj006_ses-04_sess00.hdf5"],
        ('sub-wlsubj046', 'ses-04'): ["2020-Jan-28_sub-wlsubj046_ses-04_sess00.hdf5"],
        ('sub-wlsubj121', 'ses-04'): ["2020-Jan-29_sub-wlsubj121_ses-04_sess00.hdf5"],
        ('sub-wlsubj114', 'ses-04'): ["2020-Jan-30_sub-wlsubj114_ses-04_sess00.hdf5",
                                      "2020-Jan-30_sub-wlsubj114_ses-04_sess01.hdf5"],
        ('sub-wlsubj115', 'ses-04'): ["2020-Jan-30_sub-wlsubj115_ses-04_sess00.hdf5"],
        ('sub-wlsubj001', 'ses-04'): ["2020-Feb-10_sub-wlsubj001_ses-04_sess00.hdf5"],
    }
    behavioral_results['hdf5_file'] = [os.path.join(config['EXTRA_FILES_DIR'], p) for p in
                                       hdf5_name_dict[(wildcards.subject, wildcards.session)]]
    behavioral_results['notes_file'] = behavioral_results['hdf5_file'][0].replace('_sess0.hdf5', '.md').replace('_sess1.hdf5', '.md')
    return behavioral_results


rule create_BIDS_tsv:
    input:
        unpack(get_raw_behavioral_results),
        stim_df_path = lambda wildcards: get_stim_files(wildcards)['desc_csv'],
    output:
        os.path.join(config["DATA_DIR"], "{subject}", "{session}", "func", "{subject}_{session}_{task}_acq-PA_run-01_events.tsv"),
        os.path.join(config["DATA_DIR"], "sourcedata", "{subject}", "{session}", "{subject}_{session}_{task}_behavioral_results_sess00.hdf5"),
        os.path.join(config["DATA_DIR"], "sourcedata", "{subject}", "{session}", "{subject}_{session}_{task}_notes.md")
    log:
        os.path.join(config["DATA_DIR"], 'code', 'BIDS_tsv', '{subject}_{session}_{task}-%j.log')
    benchmark:
        os.path.join(config["DATA_DIR"], 'code', 'BIDS_tsv', '{subject}_{session}_{task}_benchmark.txt')
    params:
        save_path = lambda wildcards, output: output[0].replace('run-01', 'run-%02d'),
        full_TRs = lambda wildcards: {'ses-pilot00': 256, 'ses-pilot01': 256, 'ses-01': 240, 'ses-02': 240, 'ses-03': 264, 'ses-04': 264}[wildcards.session]
    run:
        import sfp
        import shutil
        sfp.create_BIDS_tsv.main(input.hdf5_file, input.stim_df_path, save_path=params.save_path,
                                 full_TRs=params.full_TRs)
        for i, f in enumerate(input.hdf5_file):
            shutil.copy(f, output[1].replace('sess00', 'sess%02d' % i))
        shutil.copy(input.notes_file, output[2])


def get_permuted(wildcards):
    if "permuted" in wildcards.mat_type:
        return "-p"
    else:
        return ""


def get_design_inputs(wildcards):
    tsv_files = os.path.join(config["DATA_DIR"], wildcards.subject, wildcards.session, "func",
                             wildcards.subject+"_"+wildcards.session+"_"+wildcards.task+"_acq-PA_run-{n:02d}_events.tsv")
    func_files = os.path.join(config["DATA_DIR"], wildcards.subject, wildcards.session, "func",
                              wildcards.subject+"_"+wildcards.session+"_"+wildcards.task+"_acq-PA_run-{n:02d}_bold.nii.gz")
    return {'tsv_files': expand(tsv_files, n=range(1, NRUNS.get((wildcards.subject, wildcards.session), 12)+1)),
            'func_files': expand(func_files, n=range(1, NRUNS.get((wildcards.subject, wildcards.session), 12)+1))}


rule create_design_matrices:
    input:
        unpack(get_design_inputs),
    output:
        os.path.join(config["DATA_DIR"], "derivatives", "design_matrices", "{mat_type}", "{subject}", "{session}", "{subject}_{session}_{task}_params.json")
    log:
        os.path.join(config["DATA_DIR"], "code", "design_matrices", "{subject}_{session}_{task}_{mat_type}-%j.log")
    benchmark:
        os.path.join(config["DATA_DIR"], "code", "design_matrices", "{subject}_{session}_{task}_{mat_type}_benchmark.txt")
    params:
        save_path = lambda wildcards, output: output[0].replace('params.json', 'run-%02d_design.tsv'),
        permuted_flag = get_permuted,
        mat_type = lambda wildcards: wildcards.mat_type.replace("_permuted", ""),
        BIDS_dir = config["DATA_DIR"],
    shell:
        "python sfp/design_matrices.py {params.BIDS_dir} {wildcards.subject} {wildcards.session}"
        " --mat_type {params.mat_type} --save_path {params.save_path} {params.permuted_flag}"


def get_preprocess_inputs(wildcards):
    input_dict = {}
    input_dict['freesurfer_files'] = os.path.join(config["DATA_DIR"], "derivatives", "freesurfer",
                                                  wildcards.subject.replace('sub-', ''))
    input_dict['func_files'] = os.path.join(config["DATA_DIR"], "{subject}", "{session}", "func",
                                            "{subject}_{session}_{task}_acq-PA_{run}_bold.nii.gz").format(**wildcards)
    return input_dict


rule preprocess:
    input:
        unpack(get_preprocess_inputs)
    output:
        os.path.join(config["DATA_DIR"], "derivatives", "preprocessed_{run}_{task}", "{subject}", "{session}", "{subject}_{session}_{task}_acq-PA_{run}_preproc.nii.gz"),
        os.path.join(config["DATA_DIR"], "derivatives", "preprocessed_{run}_{task}", "{subject}", "{session}", "session.json"),
        os.path.join(config["DATA_DIR"], "derivatives", "preprocessed_{run}_{task}", "{subject}", "{session}", "sbref_reg_corrected.nii.gz"),
        os.path.join(config["DATA_DIR"], "derivatives", "preprocessed_{run}_{task}", "{subject}", "{session}", "distort2anat_tkreg.dat"),
        os.path.join(config["DATA_DIR"], "derivatives", "preprocessed_{run}_{task}", "{subject}", "{session}", "distortion_merged_corrected.nii.gz"),
        os.path.join(config["DATA_DIR"], "derivatives", "preprocessed_{run}_{task}", "{subject}", "{session}", "distortion_merged_corrected_mean.nii.gz"),
    resources:
        cpus_per_task = 10,
        mem = 48
    params:
        plugin = "MultiProc",
        data_dir = lambda wildcards: os.path.join(config['DATA_DIR'], wildcards.subject, wildcards.session),
        working_dir = lambda wildcards: os.path.join(config['WORKING_DIR'], "%s_%s_%s" % (wildcards.subject, wildcards.session, wildcards.run)),
        plugin_args = lambda wildcards, resources: ",".join("%s:%s" % (k,v) for k,v in {'n_procs': resources.cpus_per_task, 'memory_gb': resources.mem}.items()),
        epi_num = lambda wildcards: int(wildcards.run.replace('run-', '')),
        script_location = os.path.join(config["MRI_TOOLS"], "preprocessing", "prisma_preproc.py")
    benchmark:
        os.path.join(config["DATA_DIR"], "code", "preprocessed", "{subject}_{session}_{task}_{run}_benchmark.txt")
    log:
        os.path.join(config["DATA_DIR"], "code", "preprocessed", "{subject}_{session}_{task}_{run}-%j.log")
    shell:
        # we want to remove the working directory afterwards because it's big and contains many
        # files. it means that re-runs will take slightly longer, but since I was starting to run
        # into the number of files quota on the cluster, it's worth it.
        "python {params.script_location} -datadir {params.data_dir} -working_dir "
        "{params.working_dir} -plugin {params.plugin} -dir_structure bids -plugin_args "
        "{params.plugin_args} -epis {params.epi_num} -bids_derivative_name "
        "preprocessed_{wildcards.run}_{wildcards.task}; rm -rf {params.working_dir};"


rule rearrange_preprocess_extras:
    input:
        lambda wildcards: expand(os.path.join(config["DATA_DIR"], "derivatives", "preprocessed_run-{n:02d}_{task}", wildcards.subject, wildcards.session, wildcards.filename_ext), task=TASKS.get((wildcards.subject, wildcards.session), None), n=range(1, NRUNS.get((wildcards.subject, wildcards.session), 12)+1))
    output:
        os.path.join(config["DATA_DIR"], "derivatives", "preprocessed", "{subject}", "{session}", "{filename_ext}")
    log:
        os.path.join(config["DATA_DIR"], "code", "preprocessed", "{subject}_{session}_rearrange_extras_{filename_ext}-%j.log")
    benchmark:
        os.path.join(config["DATA_DIR"], "code", "preprocessed", "{subject}_{session}_rearrange_extras_{filename_ext}_benchmark.txt")
    run:
        import subprocess
        import os
        import shutil
        import json
        if os.path.split(input[0])[-1] == 'session.json':
            # we handle this differently, because we want to merge the jsons instead
            master_json = {}
            for filename in input:
                run_name = os.path.abspath(filename).split(os.sep)[-2]
                with open(filename) as f:
                    master_json[run_name] = json.load(f)
                os.remove(filename)
            with open(output[0], 'w') as f:
                json.dump(master_json, f)
        else:
            file1 = input[0]
            for file2 in input[1:]:
                if subprocess.call(['cmp', '-s', file1, file2]) == 1:
                    raise Exception("%s and %s are different, they should be the same!" % (file1, file2))
                else:
                    os.remove(file2)
            shutil.move(file1, output[0])

rule rearrange_preprocess:
    input:
        os.path.join(config["DATA_DIR"], "derivatives", "preprocessed_{run}_{task}", "{subject}", "{session}", "{subject}_{session}_{task}_acq-PA_{run}_preproc.nii.gz"),
        os.path.join(config["DATA_DIR"], "derivatives", "preprocessed", "{subject}", "{session}", "session.json"),
        os.path.join(config["DATA_DIR"], "derivatives", "preprocessed", "{subject}", "{session}", "sbref_reg_corrected.nii.gz"),
        os.path.join(config["DATA_DIR"], "derivatives", "preprocessed", "{subject}", "{session}", "distort2anat_tkreg.dat"),
        os.path.join(config["DATA_DIR"], "derivatives", "preprocessed", "{subject}", "{session}", "distortion_merged_corrected.nii.gz"),
        os.path.join(config["DATA_DIR"], "derivatives", "preprocessed", "{subject}", "{session}", "distortion_merged_corrected_mean.nii.gz"),
    output:
        # we drop the acq-PA bit because all of our scans have that, so it's not informative
        os.path.join(config["DATA_DIR"], "derivatives", "preprocessed", "{subject}", "{session}", "{subject}_{session}_{task}_{run}_preproc.nii.gz"),
    log:
        os.path.join(config["DATA_DIR"], "code", "preprocessed", "{subject}_{session}_{task}_{run}_rearrange-%j.log")
    benchmark:
        os.path.join(config["DATA_DIR"], "code", "preprocessed", "{subject}_{session}_{task}_{run}_rearrange_benchmark.txt")
    run:
        import shutil
        import os
        shutil.move(input[0], output[0])
        os.removedirs(os.path.dirname(input[0]))


rule to_freesurfer:
    input:
        in_file = os.path.join(config['DATA_DIR'], "derivatives", "preprocessed",  "{subject}", "{session}", "{subject}_{session}_{task}_{run}_preproc.nii.gz"),
        tkreg = os.path.join(config["DATA_DIR"], "derivatives", "preprocessed", "{subject}", "{session}", "distort2anat_tkreg.dat"),
    output:
        os.path.join(config['DATA_DIR'], "derivatives", "preprocessed_reoriented", "{subject}", "{session}", "lh.{subject}_{session}_{task}_{run}_preproc.mgz"),
        os.path.join(config['DATA_DIR'], "derivatives", "preprocessed_reoriented", "{subject}", "{session}", "rh.{subject}_{session}_{task}_{run}_preproc.mgz")
    benchmark:
        os.path.join(config["DATA_DIR"], "code", "to_freesurfer", "{subject}_{session}_{task}_{run}_benchmark.txt")
    log:
        os.path.join(config["DATA_DIR"], "code", "to_freesurfer", "{subject}_{session}_{task}_{run}-%j.log")
    params:
        output_dir = lambda wildcards, output: os.path.dirname(output[0]),
        script_location = os.path.join(config["MRI_TOOLS"], "preprocessing", "to_freesurfer.py"),
        # this will also produce a nifti output that we don't want to keep around.
        tmp_nifti = lambda wildcards, output: output[0].replace('lh.', '').replace('.mgz', '.nii.gz')
    shell:
        "python {params.script_location} -v -s -o {params.output_dir} {input.tkreg} {input.in_file};"
        " rm {params.tmp_nifti}"


def find_prf_mgz(wildcards, prf_prop='varea'):
    try:
        prf_prop = wildcards.prf_prop
    except AttributeError:
        prf_prop = prf_prop
    if wildcards.atlas_type == 'atlas':
        benson_prefix = 'benson14_'
    elif wildcards.atlas_type == 'bayesian_posterior':
        benson_prefix = 'inferred_'
    elif wildcards.atlas_type == 'data':
        benson_prefix = 'full-'
    benson_template = os.path.join(config['DATA_DIR'], 'derivatives', 'prf_solutions', wildcards.subject, wildcards.atlas_type, '{hemi}.'+benson_prefix+prf_prop+'.mgz')
    return expand(benson_template, hemi=['lh', 'rh'])


rule prf_check_plot:
    input:
        prf_mgzs = find_prf_mgz,
        freesurfer_dir = lambda wildcards: os.path.join(config['DATA_DIR'], 'derivatives', 'freesurfer', '{subject}').format(subject=wildcards.subject.replace('sub-', ''))
    output:
        os.path.join(config['DATA_DIR'], 'derivatives', 'prf_solutions', "{subject}", "{atlas_type}", '{prf_prop}_plot.png')
    log:
        os.path.join(config['DATA_DIR'], 'code', 'prf_solutions', '{subject}_{atlas_type}_{prf_prop}_plot-%j.log')
    benchmark:
        os.path.join(config['DATA_DIR'], 'code', 'prf_solutions', '{subject}_{atlas_type}_{prf_prop}_plot_benchmark.txt')
    run:
        import neuropythy as ny
        import sfp
        atlases = {}
        for hemi in ['lh', 'rh']:
            path = [i for i in input.prf_mgzs if hemi in i][0]
            atlases[hemi] = ny.load(path)
        if wildcards.prf_prop == 'varea':
            mask = ('plot_property', [1, 2, 3])
        else:
            mask = None
        sfp.plotting.flat_cortex_plot(input.freesurfer_dir, atlases, output[0], mask)


rule create_GLMdenoise_json:
    input:
        json_template = os.path.join(config['MRI_TOOLS'], 'BIDS', 'files', 'glmOptsOptimize.json'),
        vareas_mgzs = find_prf_mgz,
    output:
        os.path.join(config['DATA_DIR'], 'derivatives', 'GLMdenoise', "{mat_type}", "{atlas_type}", "{subject}", "{session}", "{subject}_{session}_{task}_glmOpts.json")
    log:
        os.path.join(config['DATA_DIR'], 'code', 'GLMdenoise_json', '{subject}_{session}_{task}_{mat_type}_{atlas_type}-%j.log')
    benchmark:
        os.path.join(config['DATA_DIR'], 'code', 'GLMdenoise_json', '{subject}_{session}_{task}_{mat_type}_{atlas_type}_benchmark.txt')
    run:
        import json
        import nibabel as nib
        import numpy as np
        with open(input.json_template) as f:
            opts = json.load(f)
        vareas = []
        for v in input.vareas_mgzs:
            vareas.append(nib.load(v).get_data().squeeze())
        vareas = np.concatenate(vareas)
        vareas = np.isin(vareas, [1, 2, 3])
        opts['opt']['wantsanityfigures'] = True
        opts['opt']['seed'] = SUB_SEEDS[wildcards.subject] + SES_SEEDS[wildcards.session]
        opts['opt']['hrffitmask'] = vareas.tolist()
        with open(output[0], 'w') as f:
            json.dump(opts, f)


rule create_GLMdenoise_fixed_hrf_json:
    input:
        json_template = os.path.join(config['MRI_TOOLS'], 'BIDS', 'files', 'glmOptsAssume.json'),
        old_results = os.path.join(config['DATA_DIR'], "derivatives", "GLMdenoise", "{input_mat}", "{atlas_type}", "{subject}", "{session}", "{subject}_{session}_{task}_results.mat"),
        vareas_mgzs = find_prf_mgz,
    output:
        os.path.join(config['DATA_DIR'], 'derivatives', 'GLMdenoise', "{mat_type}_fixed_hrf_{input_mat}", "{atlas_type}", "{subject}", "{session}", "{subject}_{session}_{task}_glmOpts.json")
    log:
        os.path.join(config['DATA_DIR'], 'code', 'GLMdenoise_json', '{subject}_{session}_{task}_{mat_type}_fixed_hrf_{input_mat}_{atlas_type}-%j.log')
    benchmark:
        os.path.join(config['DATA_DIR'], 'code', 'GLMdenoise_json', '{subject}_{session}_{task}_{mat_type}_fixed_hrf_{input_mat}_{atlas_type}_benchmark.txt')
    run:
        import json
        import h5py
        import nibabel as nib
        import numpy as np
        with open(input.json_template) as f:
            opts = json.load(f)
        mat = h5py.File(input.old_results)
        hrf_ref = mat['results']['modelmd'][0, 0]
        vareas = []
        for v in input.vareas_mgzs:
            vareas.append(nib.load(v).get_data().squeeze())
        vareas = np.concatenate(vareas)
        vareas = np.isin(vareas, [1, 2, 3])
        opts['opt']['wantsanityfigures'] = True
        opts['opt']['seed'] = SUB_SEEDS[wildcards.subject] + SES_SEEDS[wildcards.session]
        opts['hrfknobs'] = np.array(mat[hrf_ref]).flatten().tolist()
        opts['opt']['hrffitmask'] = vareas.tolist()
        with open(output[0], 'w') as f:
            json.dump(opts, f)


def GLMdenoise_runs(wildcards):
    """return the runs to use for this mat_type
    """
    total_runs = NRUNS.get((wildcards.subject, wildcards.session), 12)
    # because we're passing this to matlab, we need this to be a list of
    # ints that go from 1 to total_runs (inclusive).
    if wildcards.mat_type.endswith('noise-ceiling-1'):
        runs = np.arange(1, total_runs+1, 2)
    elif wildcards.mat_type.endswith('noise-ceiling-2'):
        runs = np.arange(2, total_runs+1, 2)
    else:
        runs = []
    runs = ','.join([str(i) for i in runs])
    runs = f"[{runs}]"
    return runs


def get_GLMdenoise_params_file(wildcards):
    # need a function for this because there's a variety of mat_type
    # "suffixes" which don't change the design_matrices mat_type folder
    template = os.path.join(config["DATA_DIR"], "derivatives", "design_matrices", "{mat_type}",
                            "{subject}", "{session}", "{subject}_{session}_{task}_params.json")
    # neither of these should affect the design_matrices mat_type we're
    # looking for. this is the same as params.mat_type, but input
    # functions can't take params as input
    wildcards.mat_type = wildcards.mat_type.replace('_noise-ceiling-1', '').replace('_noise-ceiling-2', '')
    return template.format(**wildcards)


rule GLMdenoise:
    input:
        preproc_files = lambda wildcards: expand(os.path.join(config["DATA_DIR"], "derivatives", "preprocessed_reoriented", wildcards.subject, wildcards.session, "{hemi}."+wildcards.subject+"_"+wildcards.session+"_"+wildcards.task+"_run-{n:02d}_preproc.mgz"), hemi=['lh', 'rh'], n=range(1, NRUNS.get((wildcards.subject, wildcards.session), 12)+1)),
        params_file = get_GLMdenoise_params_file,
        opts_json = os.path.join(config['DATA_DIR'], 'derivatives', 'GLMdenoise', "{mat_type}", "{atlas_type}", "{subject}", "{session}", "{subject}_{session}_{task}_glmOpts.json")
    output:
        GLM_results = protected(os.path.join(config['DATA_DIR'], "derivatives", "GLMdenoise", "{mat_type}", "{atlas_type}", "{subject}", "{session}", "{subject}_{session}_{task}_results.mat")),
    benchmark:
        os.path.join(config["DATA_DIR"], "code", "GLMdenoise", "{subject}_{session}_{task}_{mat_type}_{atlas_type}_benchmark.txt")
    log:
        os.path.join(config["DATA_DIR"], "code", "GLMdenoise", "{subject}_{session}_{task}_{mat_type}_{atlas_type}-%j.log")
    params:
        vistasoft_path = os.path.join(config['VISTASOFT_PATH']),
        GLMdenoise_path = config['GLMDENOISE_PATH'],
        BIDS_dir = config['DATA_DIR'],
        GLM_dir = os.path.join(config['MRI_TOOLS'], "BIDS"),
        subject = lambda wildcards: wildcards.subject.replace('sub-', ''),
        session = lambda wildcards: wildcards.session.replace('ses-', ''),
        # the bidsGLM script drops its output here, but we want to move it to the location in
        # output
        GLM_output_dir = lambda wildcards: os.path.join(config['DATA_DIR'], "derivatives", "GLMdenoise", "{mat_type}-{atlas_type}", "{subject}", "{session}", "figures").format(**wildcards),
        GLM_tmp_parent_dir = lambda wildcards: os.path.join(config['DATA_DIR'], "derivatives", "GLMdenoise", "{mat_type}-{atlas_type}", "{subject}", "{session}").format(**wildcards),
        GLM_target_dir = lambda wildcards: os.path.join(config['DATA_DIR'], "derivatives", "GLMdenoise", "{mat_type}", "{atlas_type}", "{subject}", "{session}", "figures_{task}").format(**wildcards),
        GLM_output = lambda wildcards: os.path.join(config['DATA_DIR'], "derivatives", "GLMdenoise", "{mat_type}", "{atlas_type}", "{subject}", "{session}", "figures_{task}", "{subject}_{session}_{mat_type}-{atlas_type}_results.mat").format(**wildcards),
        runs = GLMdenoise_runs,
        mat_type = lambda wildcards: wildcards.mat_type.replace('_noise-ceiling-1', '').replace('_noise-ceiling-2', '')
    resources:
        cpus_per_task = 1,
        mem = 100
    shell:
        "cd {params.GLM_dir}; matlab -nodesktop -nodisplay -r \"addpath(genpath('{params."
        "vistasoft_path}')); addpath(genpath('{params.GLMdenoise_path}')); "
        "jsonInfo=jsondecode(fileread('{input.params_file}')); bidsGLM('{params."
        "BIDS_dir}', '{params.subject}', '{params.session}', [], {params.runs}, "
        "'preprocessed_reoriented', 'preproc', '{params.mat_type}', jsonInfo.stim_length, "
        "'{wildcards.mat_type}-{wildcards.atlas_type}', '{input.opts_json}', jsonInfo.TR_length); "
        "quit;\"; mv -v {params.GLM_output_dir} {params.GLM_target_dir}; rmdir -pv {params.GLM_tmp_parent_dir}; "
        "mv -v {params.GLM_output} {output.GLM_results}"


rule GLMdenoise_fixed_hrf:
    input:
        preproc_files = lambda wildcards: expand(os.path.join(config["DATA_DIR"], "derivatives", "preprocessed_reoriented", wildcards.subject, wildcards.session, "{hemi}."+wildcards.subject+"_"+wildcards.session+"_"+wildcards.task+"_run-{n:02d}_preproc.mgz"), hemi=['lh', 'rh'], n=range(1, NRUNS.get((wildcards.subject, wildcards.session), 12)+1)),
        params_file = os.path.join(config["DATA_DIR"], "derivatives", "design_matrices", "{mat_type}", "{subject}", "{session}", "{subject}_{session}_{task}_params.json"),
        opts_json = os.path.join(config['DATA_DIR'], 'derivatives', 'GLMdenoise', "{mat_type}_fixed_hrf_{input_mat}", "{atlas_type}", "{subject}", "{session}", "{subject}_{session}_{task}_glmOpts.json")
    output:
        GLM_results = protected(os.path.join(config['DATA_DIR'], "derivatives", "GLMdenoise", "{mat_type}_fixed_hrf_{input_mat}", "{atlas_type}", "{subject}", "{session}", "{subject}_{session}_{task}_results.mat")),
    benchmark:
        os.path.join(config["DATA_DIR"], "code", "GLMdenoise", "{subject}_{session}_{task}_{mat_type}_fixed_hrf_{input_mat}_{atlas_type}_benchmark.txt")
    log:
        os.path.join(config["DATA_DIR"], "code", "GLMdenoise", "{subject}_{session}_{task}_{mat_type}_fixed_hrf_{input_mat}_{atlas_type}-%j.log")
    params:
        vistasoft_path = config['VISTASOFT_PATH'],
        GLMdenoise_path = config['GLMDENOISE_PATH'],
        BIDS_dir = config['DATA_DIR'],
        GLM_dir = os.path.join(config['MRI_TOOLS'], "BIDS"),
        subject = lambda wildcards: wildcards.subject.replace('sub-', ''),
        session = lambda wildcards: wildcards.session.replace('ses-', ''),
        # the bidsGLM script drops its output here, but we want to move it to the location in
        # output
        GLM_output_dir = lambda wildcards: os.path.join(config['DATA_DIR'], "derivatives", "GLMdenoise", "{mat_type}_fixed_hrf_{input_mat}-{atlas_type}", "{subject}", "{session}", "figures").format(**wildcards),
        GLM_tmp_parent_dir = lambda wildcards: os.path.join(config['DATA_DIR'], "derivatives", "GLMdenoise", "{mat_type}_fixed_hrf_{input_mat}-{atlas_type}", "{subject}", "{session}").format(**wildcards),
        GLM_target_dir = lambda wildcards: os.path.join(config['DATA_DIR'], "derivatives", "GLMdenoise", "{mat_type}_fixed_hrf_{input_mat}", "{atlas_type}", "{subject}", "{session}", "figures_{task}").format(**wildcards),
        GLM_output = lambda wildcards: os.path.join(config['DATA_DIR'], "derivatives", "GLMdenoise", "{mat_type}_fixed_hrf_{input_mat}", "{atlas_type}", "{subject}", "{session}", "figures_{task}", "{subject}_{session}_{mat_type}_fixed_hrf_{input_mat}-{atlas_type}_results.mat").format(**wildcards),
    resources:
        cpus_per_task = 1,
        mem = 150
    shell:
        "cd {params.GLM_dir}; matlab -nodesktop -nodisplay -r \"addpath(genpath('{params."
        "vistasoft_path}')); addpath(genpath('{params.GLMdenoise_path}')); "
        "jsonInfo=jsondecode(fileread('{input.params_file}')); bidsGLM('{params."
        "BIDS_dir}', '{params.subject}', '{params.session}', [], [], "
        "'preprocessed_reoriented', 'preproc', '{wildcards.mat_type}', jsonInfo.stim_length, "
        "'{wildcards.mat_type}_fixed_hrf_{wildcards.input_mat}-{wildcards.atlas_type}', "
        "'{input.opts_json}', jsonInfo.TR_length); quit;\"; "
        "mv -v {params.GLM_output_dir} {params.GLM_target_dir}; rmdir -pv {params.GLM_tmp_parent_dir}; "
        "mv -v {params.GLM_output} {output.GLM_results}"


rule GLMdenoise_png_process:
    # this crawls through the GLMdenoise figure directory and converts all the pngs, which
    # otherwise are created incorrectly because they're surface outputs, see
    # https://github.com/kendrickkay/GLMdenoise/issues/6
    input:
        os.path.join(config["DATA_DIR"], "derivatives", "GLMdenoise", "{mat_type}", "{atlas_type}", "{subject}", "{session}", "{subject}_{session}_{task}_results.mat")
    output:
        os.path.join(config["DATA_DIR"], "derivatives", "GLMdenoise", "{mat_type}", "{atlas_type}", "{subject}", "{session}", "figures_{task}", "FinalModel_maps.png")
    benchmark:
        os.path.join(config["DATA_DIR"], "code", "GLMdenoise", "{subject}_{session}_{task}_{mat_type}_{atlas_type}_png_process_benchmark.txt")
    log:
        os.path.join(config["DATA_DIR"], "code", "GLMdenoise", "{subject}_{session}_{task}_{mat_type}_{atlas_type}_png_process-%j.log")
    params:
        GLM_figure_dir = lambda wildcards, output: os.path.dirname(output[0]),
        script_location = os.path.join(config["MRI_TOOLS"], "BIDS", "GLMdenoisePNGprocess.py"),
    shell:
        "python {params.script_location} {params.GLM_figure_dir}"


rule interpolate_to_fsaverage:
    input:
        # this makes sure that we get a single list of strs, not a list
        # of lists of strs
        prf_mgzs = lambda wildcards: [i for p in ['varea', 'eccen', 'angle'] for i in find_prf_mgz(wildcards, p)],
        freesurfer_dir = lambda wildcards: os.path.join(config['DATA_DIR'], 'derivatives', 'freesurfer', '{subject}').format(subject=wildcards.subject.replace('sub-', '')),
        GLMdenoise_path = os.path.join(config["DATA_DIR"], "derivatives", "GLMdenoise", "{mat_type}", "{atlas_type}", "{subject}", "{session}", "{subject}_{session}_{task}_results.mat")
    output:
        os.path.join(config["DATA_DIR"], "derivatives", "GLMdenoise", "{mat_type}", "{atlas_type}", "sub-groupaverage_i-{interp_method}", "{session}", "{subject}", "{subject}_{session}_{task}_v{varea}_models.hdf5"),
        os.path.join(config["DATA_DIR"], "derivatives", "GLMdenoise", "{mat_type}", "{atlas_type}", "sub-groupaverage_i-{interp_method}", "{session}", "{subject}", "{subject}_{session}_{task}_v{varea}_models_lh_b00_c00_space-subject.png"),
        os.path.join(config["DATA_DIR"], "derivatives", "GLMdenoise", "{mat_type}", "{atlas_type}", "sub-groupaverage_i-{interp_method}", "{session}", "{subject}", "{subject}_{session}_{task}_v{varea}_models_rh_b00_c00_space-subject.png"),
        os.path.join(config["DATA_DIR"], "derivatives", "GLMdenoise", "{mat_type}", "{atlas_type}", "sub-groupaverage_i-{interp_method}", "{session}", "{subject}", "{subject}_{session}_{task}_v{varea}_models_lh_b00_c00_space-prior.png"),
        os.path.join(config["DATA_DIR"], "derivatives", "GLMdenoise", "{mat_type}", "{atlas_type}", "sub-groupaverage_i-{interp_method}", "{session}", "{subject}", "{subject}_{session}_{task}_v{varea}_models_rh_b00_c00_space-prior.png"),
    resources:
        mem = 25,
    benchmark:
        os.path.join(config["DATA_DIR"], "code", "GLMdenoise", "{subject}_{session}_{task}_{mat_type}_{atlas_type}_v{varea}_i-{interp_method}_b00_c00_interpolate_benchmark.txt")
    log:
        os.path.join(config["DATA_DIR"], "code", "GLMdenoise", "{subject}_{session}_{task}_{mat_type}_{atlas_type}_v{varea}_i-{interp_method}_b00_c00_interpolate-%j.log")
    run:
        import neuropythy as ny
        from sfp.combine_across_subjects import interpolate_GLMdenoise_to_fsaverage_prior
        prf_props = {}
        for hemi in ['lh', 'rh']:
            prf_props[hemi] = {}
            for k, prop in zip(['varea', 'eccen', 'angle'], ['visual_area', 'eccentricity',
                                                             'polar_angle']):
                path = [i for i in input.prf_mgzs if hemi in i if k in i][0]
                prf_props[hemi][prop] = ny.load(path)
        save_stem = output[0].replace('_models.hdf5', '')
        interpolate_GLMdenoise_to_fsaverage_prior(input.freesurfer_dir, prf_props, save_stem,
                                                  input.GLMdenoise_path, 0, 0,
                                                  int(wildcards.varea), wildcards.interp_method)


rule compute_groupaverage:
    input:
        lambda wildcards: [os.path.join(config["DATA_DIR"], "derivatives", "GLMdenoise", "{mat_type}",
                                        "{atlas_type}", "sub-groupaverage_i-{interp_method}", "{session}", "{subject}",
                                        "{subject}_{session}_{task}_v{varea}_models.hdf5").format(subject=sub, **wildcards)
                           for sub in SUBJECTS if wildcards.session in SESSIONS[sub]
                           if TASKS[(sub, wildcards.session)] == wildcards.task]
    output:
        os.path.join(config["DATA_DIR"], "derivatives", "GLMdenoise", "{mat_type}", "{atlas_type}", "sub-groupaverage_i-{interp_method}", "{session}_v{varea}_s{boot_seed}", "sub-groupaverage_i-{interp_method}_{session}_v{varea}_s{boot_seed}_{task}_results.mat"),
        os.path.join(config["DATA_DIR"], "derivatives", "GLMdenoise", "{mat_type}", "{atlas_type}", "sub-groupaverage_i-{interp_method}", "{session}_v{varea}_s{boot_seed}", "sub-groupaverage_i-{interp_method}_{session}_v{varea}_s{boot_seed}_{task}_b00_c00_models.png"),
    resources:
        mem = 18,
    benchmark:
        os.path.join(config["DATA_DIR"], "code", "GLMdenoise", "sub-groupaverage_{session}_{task}_{mat_type}_{atlas_type}_v{varea}_i-{interp_method}_s{boot_seed}_b00_c00_groupaverage_benchmark.txt")
    log:
        os.path.join(config["DATA_DIR"], "code", "GLMdenoise", "sub-groupaverage_{session}_{task}_{mat_type}_{atlas_type}_v{varea}_i-{interp_method}_s{boot_seed}_b00_c00_groupaverage-%j.log")
    run:
        from sfp.combine_across_subjects import compute_groupaverage
        save_stem = output[0].replace('_results.mat', '')
        compute_groupaverage(input, save_stem, int(wildcards.boot_seed), 0, 0, int(wildcards.varea))


def get_first_level_analysis_input(wildcards):
    input_dict = {}
    input_dict['GLM_results'] = os.path.join(config["DATA_DIR"], "derivatives", "GLMdenoise", "{mat_type}", "{atlas_type}", "{subject}", "{session}", "{subject}_{session}_{task}_results.mat").format(**wildcards)
    benson_names = ['angle', 'eccen', 'varea']
    if wildcards.subject.startswith('sub-groupaverage'):
        benson_prefix = 'benson14'
        benson_temp = os.path.join(os.path.dirname(ny.__file__), 'lib', 'data', 'fsaverage', 'surf', '{hemi}.'+benson_prefix+'_{filename}.v4_0.mgz')
        benson_names += ['sigma']
    else:
        if wildcards.atlas_type == 'atlas':
            benson_prefix = 'benson14'
        elif wildcards.atlas_type == 'bayesian_posterior':
            benson_prefix = 'inferred'
        benson_temp = os.path.join(config['DATA_DIR'], 'derivatives', 'prf_solutions', wildcards.subject, wildcards.atlas_type, '{hemi}.'+benson_prefix+'_{filename}.mgz')
        prf_temp = os.path.join(config['DATA_DIR'], 'derivatives', 'prf_solutions', wildcards.subject, 'data', '{hemi}.full-{filename}.mgz')
        input_dict['prf_sigma_path'] = expand(prf_temp, hemi=['lh', 'rh'], filename=['sigma', 'vexpl'])
    input_dict['benson_paths'] = expand(benson_temp, hemi=['lh', 'rh'], filename=benson_names)
    return input_dict


def get_stim_type(wildcards):
    if 'pilot' in wildcards.session:
        return 'pilot'
    else:
        if 'constant' in wildcards.task:
            return 'constant'
        else:
            return 'logpolar'


def get_benson_template(wildcards, input):
    # for some reason, sometimes input.benson_paths is a single str,
    # sometimes it's a list of strings (it always requires multiple
    # benson_paths as input, just sometimes the way they're stored is
    # different?). It might be related to snakemake version or something
    # else I'm having trouble controlling across machines. regardless,
    # this does it
    if isinstance(input.benson_paths, str):
        path = input.benson_paths
    else:
        path = input.benson_paths[0]
    return path.replace('lh', '%s').replace('angle', '%s').replace('benson14_', '').replace('inferred_', '').replace(wildcards.atlas_type, '%s').replace('surf', '%s'),


rule first_level_analysis:
    input:
        unpack(get_first_level_analysis_input),
        unpack(get_stim_files),
    output:
        os.path.join(config['DATA_DIR'], 'derivatives', 'first_level_analysis', '{mat_type}', '{atlas_type}', '{subject}', '{session}', '{subject}_{session}_{task}_v{vareas}_e{eccen}_{df_mode}.csv')
    resources:
        cpus_per_task = 1,
        mem = lambda wildcards: {'full': 40, 'summary': 10}[wildcards.df_mode]
    params:
        save_stem = lambda wildcards: "{subject}_{session}_{task}_".format(**wildcards),
        save_dir = lambda wildcards, output: os.path.dirname(output[0]),
        vareas = lambda wildcards: wildcards.vareas.split('-'),
        eccen = lambda wildcards: wildcards.eccen.split('-'),
        benson_template = get_benson_template,
        benson_names = lambda wildcards, input: [os.path.split(i)[-1].split('.')[1] for i in input if wildcards.atlas_type+'/lh' in i or 'surf/lh' in i],
        prf_names = lambda wildcards, input: [i.split('.')[-2] for i in input if 'data/lh' in i],
        class_num = lambda wildcards: get_n_classes(wildcards.session, wildcards.mat_type),
        stim_type = get_stim_type,
        mid_val = lambda wildcards: {'ses-pilot01': 127, 'ses-pilot00': 127}.get(wildcards.session, 128),
        atlas_type = lambda wildcards: 'surf' if wildcards.subject.startswith('sub-groupaverage') else wildcards.atlas_type,
    benchmark:
        os.path.join(config["DATA_DIR"], "code", "first_level_analysis", "{subject}_{session}_{task}_{mat_type}_{atlas_type}_v{vareas}_e{eccen}_{df_mode}_benchmark.txt")
    log:
        os.path.join(config["DATA_DIR"], "code", "first_level_analysis", "{subject}_{session}_{task}_{mat_type}_{atlas_type}_v{vareas}_e{eccen}_{df_mode}-%j.log")
    shell:
        "python -m sfp.first_level_analysis --save_dir {params.save_dir} --vareas {params.vareas} "
        "--df_mode {wildcards.df_mode} --eccen_range {params.eccen} "
        "--unshuffled_stim_descriptions_path {input.desc_csv} --unshuffled_stim_path {input.stim} "
        "--save_stem {params.save_stem} --class_nums {params.class_num} --stim_type "
        "{params.stim_type} --mid_val {params.mid_val} --benson_template_names "
        "{params.benson_names} --results_path {input.GLM_results} "
        "--benson_template_path {params.benson_template} --benson_atlas_type {params.atlas_type}"
        " --prf_data_names {params.prf_names}"


def get_binning(wildcards):
    bin_str = ""
    if "eccen_bin" in wildcards.binning:
        bin_str += "--eccen "
    if "angle_bin" in wildcards.binning:
        bin_str += "--angle"
    if not bin_str:
        raise Exception("You must bin by something!")
    return bin_str


rule binning:
    input:
        os.path.join(config['DATA_DIR'], 'derivatives', 'first_level_analysis', '{mat_type}', '{atlas_type}', '{subject}', '{session}', '{subject}_{session}_{task}_v{vareas}_e{eccen}_{df_mode}.csv')
    output:
        os.path.join(config['DATA_DIR'], "derivatives", "first_level_binned", "{mat_type}", "{atlas_type}", "{subject}", "{session}", "{subject}_{session}_{task}_v{vareas}_e{eccen}_{binning}_{df_mode}.csv")
    resources:
        cpus_per_task = 1,
        mem = lambda wildcards: {'full': 30, 'summary': 10}[wildcards.df_mode]
    params:
        bin_str = get_binning
    benchmark:
        os.path.join(config["DATA_DIR"], "code", "binning", "{subject}_{session}_{task}_{mat_type}_{atlas_type}_v{vareas}_e{eccen}_{binning}_{df_mode}_benchmark.txt")
    log:
        os.path.join(config["DATA_DIR"], "code", "binning", "{subject}_{session}_{task}_{mat_type}_{atlas_type}_v{vareas}_e{eccen}_{binning}_{df_mode}-%j.log")
    shell:
        "python -m sfp.binning {params.bin_str} {input} {output}"


rule tuning_curves:
    input:
        os.path.join(config['DATA_DIR'], "derivatives", "first_level_binned", "{mat_type}", "{atlas_type}", "{subject}", "{session}", "{subject}_{session}_{task}_v{vareas}_e{eccen}_{binning}_{df_mode}.csv")
    output:
        os.path.join(config['DATA_DIR'], "derivatives", "tuning_curves", "{mat_type}", "{atlas_type}", "{subject}", "{session}", "{subject}_{session}_{task}_v{vareas}_e{eccen}_{binning}_{df_mode}.csv")
    benchmark:
        os.path.join(config['DATA_DIR'], "code", "tuning_curves", "{subject}_{session}_{task}_{mat_type}_{atlas_type}_v{vareas}_e{eccen}_{binning}_{df_mode}_benchmark.txt")
    log:
        os.path.join(config['DATA_DIR'], "code", "tuning_curves", "{subject}_{session}_{task}_{mat_type}_{atlas_type}_v{vareas}_e{eccen}_{binning}_{df_mode}-%j.log")
    shell:
        "python -m sfp.tuning_curves {input} {output}"


rule plots:
    input:
        dataframe=os.path.join(config['DATA_DIR'], "derivatives", "{step}", "{mat_type}", "{atlas_type}", "{subject}", "{session}", "{subject}_{session}_{task}_v{vareas}_e{eccen}_{binning}_{df_mode}.csv")
    output:
        os.path.join(config['DATA_DIR'], "derivatives", "{step}", "{mat_type}", "{atlas_type}", "{subject}", "{session}", "{subject}_{session}_{task}_v{vareas}_e{eccen}_{binning}_{df_mode}_{plot_name}.svg")
    params:
        stim_dir = os.path.join(config['DATA_DIR'], 'stimuli')
    resources:
        mem = 2
    benchmark:
        os.path.join(config['DATA_DIR'], "code", "plots", "{subject}_{session}_{task}_{mat_type}_{atlas_type}_v{vareas}_e{eccen}_{binning}_{df_mode}_{step}_{plot_name}_benchmark.txt")
    log:
        os.path.join(config['DATA_DIR'], "code", "plots", "{subject}_{session}_{task}_{mat_type}_{atlas_type}_v{vareas}_e{eccen}_{binning}_{df_mode}_{step}_{plot_name}-%j.log")
    shell:
        "python -m sfp.plotting {input.dataframe} {params.stim_dir} --plot_to_make "
        "{wildcards.plot_name}"


def get_tuning_curves(wildcards):
    if wildcards.atlas_type == 'atlas':
        subjects = ['sub-wlsubj001', 'sub-wlsubj042', 'sub-wlsubj045']
        sessions = {'sub-wlsubj001': ['ses-pilot01'], 'sub-wlsubj042': ['ses-pilot01'],
                    'sub-wlsubj045': ['ses-pilot01']}
    else:
        subjects = SUBJECTS
        sessions = SESSIONS
    vareas = wildcards.vareas.split('-')
    return [os.path.join(config['DATA_DIR'], 'derivatives', 'tuning_curves', '{mat_type}',
                         '{atlas_type}', '{subject}', '{session}', '{subject}_{session}_{task}_'
                         'v{vareas}_e{eccen}_{binning}_{df_mode}.csv').format(mat_type=wildcards.mat_type,
                                                                             atlas_type=wildcards.atlas_type,
                                                                             subject=sub, session=ses,
                                                                             task=TASKS[(sub, ses)],
                                                                             vareas=v,
                                                                             eccen=wildcards.eccen,
                                                                             binning=wildcards.binning,
                                                                             df_mode=wildcards.df_mode)
            for sub in subjects for ses in sessions[sub] for v in vareas]


rule tuning_curves_summary:
    input:
        get_tuning_curves
    output:
        os.path.join(config['DATA_DIR'], "derivatives", "tuning_curves", "{mat_type}", "{atlas_type}", "v{vareas}_e{eccen}_{binning}_tuning_curves_{df_mode}.csv")
    params:
        input_dir = os.path.join(config['DATA_DIR'], "derivatives", "tuning_curves", "{mat_type}", "{atlas_type}")
    benchmark:
        os.path.join(config['DATA_DIR'], "code", "tuning_curves_summary", "{mat_type}_{atlas_type}_v{vareas}_e{eccen}_{binning}_{df_mode}_benchmark.txt")
    log:
        os.path.join(config['DATA_DIR'], "code", "tuning_curves_summary", "{mat_type}_{atlas_type}_v{vareas}_e{eccen}_{binning}_{df_mode}-%j.log")
    shell:
        "python sfp/summarize_tuning_curves.py {params.input_dir} {output} {wildcards.df_mode}"


rule tuning_curves_summary_plot:
    input:
        os.path.join(config['DATA_DIR'], "derivatives", "tuning_curves", "{mat_type}", "{atlas_type}", "v{vareas}_e{eccen}_{binning}_tuning_curves_summary.csv")
    output:
        os.path.join(config['DATA_DIR'], 'derivatives', 'tuning_curves', '{mat_type}', '{atlas_type}',
                     "v{vareas}_e{eccen}_{binning}_tuning_curves_summary_plot_{subjects}_{sessions}_"
                     "{tasks}_v{plot_varea}_e{eccen_range}_row={row}_col={col}_hue={hue}_{plot_func}"
                     "_{y}.svg")
    params:
        col = lambda wildcards: wildcards.col.replace("-", '_'),
        row = lambda wildcards: wildcards.row.replace("-", '_'),
        hue = lambda wildcards: wildcards.hue.replace("-", '_'),
        y = lambda wildcards: wildcards.y.replace("-", '_'),
        plot_varea = lambda wildcards: wildcards.plot_varea.split('-'),
        eccen_range = lambda wildcards: wildcards.eccen_range.split('-'),
        subjects = lambda wildcards: wildcards.subjects.split(','),
        tasks = lambda wildcards: wildcards.tasks.split(','),
        sessions = lambda wildcards: wildcards.sessions.split(','),
    benchmark:
        os.path.join(config['DATA_DIR'], "code", "tuning_curves_summary_plots", "{mat_type}_"
                     "{atlas_type}_v{vareas}_e{eccen}_{binning}_{subjects}_{sessions}_{tasks}_v"
                     "{plot_varea}_e{eccen_range}_row={row}_col={col}_hue={hue}_{plot_func}_{y}_"
                     "benchmark.txt")
    log:
        os.path.join(config['DATA_DIR'], "code", "tuning_curves_summary_plots", "{mat_type}_"
                     "{atlas_type}_v{vareas}_e{eccen}_{binning}_{subjects}_{sessions}_{tasks}_v"
                     "{plot_varea}_e{eccen_range}_row={row}_col={col}_hue={hue}_{plot_func}_{y}-%j.log")
    shell:
        "python -m sfp.summary_plots {input} --col {params.col} --row {params.row} --hue"
        " {params.hue} --y {params.y} --varea {params.plot_varea} --eccen_range {params.eccen_range}"
        " --subject {params.subjects} --task {params.tasks} --session {params.sessions}"


def to_log_or_not(wildcards):
    """we only log directly if we're not on the cluster, otherwise we trust the cluster to handle it
    """
    if ON_CLUSTER:
        return "; echo"
    else:
        return "&> "


def visual_field_part(wildcards):
    """if modeling_goal specifies it, add the string to reduce part of visual field
    """
    vis_field = ""
    if wildcards.modeling_goal.startswith("visual_field"):
        vis_field += ",restrict_to_part_of_visual_field:" + wildcards.modeling_goal.split('_')[-1]
    return vis_field


rule model:
    input:
        os.path.join(config['DATA_DIR'], 'derivatives', 'first_level_analysis', '{mat_type}', '{atlas_type}', '{subject}', '{session}', '{subject}_{session}_{task}_v{vareas}_e{eccen}_{df_mode}.csv')
    output:
        os.path.join(config['DATA_DIR'], "derivatives", "tuning_2d_model", "{mat_type}", "{atlas_type}", "{modeling_goal}", "{subject}", "{session}", "{subject}_{session}_{task}_v{vareas}_e{eccen}_{df_mode}_b{batch_size}_r{learning_rate}_g{gpus}_c{stimulus_class}_n{bootstrap_num}_{period_orientation_type}_{eccentricity_type}_{amplitude_orientation_type}_loss.csv"),
        os.path.join(config['DATA_DIR'], "derivatives", "tuning_2d_model", "{mat_type}", "{atlas_type}", "{modeling_goal}", "{subject}", "{session}", "{subject}_{session}_{task}_v{vareas}_e{eccen}_{df_mode}_b{batch_size}_r{learning_rate}_g{gpus}_c{stimulus_class}_n{bootstrap_num}_{period_orientation_type}_{eccentricity_type}_{amplitude_orientation_type}_model_history.csv"),
        os.path.join(config['DATA_DIR'], "derivatives", "tuning_2d_model", "{mat_type}", "{atlas_type}", "{modeling_goal}", "{subject}", "{session}", "{subject}_{session}_{task}_v{vareas}_e{eccen}_{df_mode}_b{batch_size}_r{learning_rate}_g{gpus}_c{stimulus_class}_n{bootstrap_num}_{period_orientation_type}_{eccentricity_type}_{amplitude_orientation_type}_model.pt"),
    benchmark:
        os.path.join(config['DATA_DIR'], "code", "tuning_2d_model", "{subject}_{session}_{task}_{mat_type}_{atlas_type}_{modeling_goal}_v{vareas}_e{eccen}_{df_mode}_b{batch_size}_r{learning_rate}_g{gpus}_c{stimulus_class}_n{bootstrap_num}_{period_orientation_type}_{eccentricity_type}_{amplitude_orientation_type}_benchmark.txt")
    log:
        os.path.join(config['DATA_DIR'], "code", "tuning_2d_model", "{subject}_{session}_{task}_{mat_type}_{atlas_type}_{modeling_goal}_v{vareas}_e{eccen}_{df_mode}_b{batch_size}_r{learning_rate}_g{gpus}_c{stimulus_class}_n{bootstrap_num}_{period_orientation_type}_{eccentricity_type}_{amplitude_orientation_type}-%j.log")
    resources:
        # need the same number of cpus and gpus
        cpus_per_task = lambda wildcards: max(int(wildcards.gpus), 1),
        mem = lambda wildcards: {'full': 40, 'summary': 1}[wildcards.df_mode],
        gpus = lambda wildcards: int(wildcards.gpus)
    params:
        save_stem = lambda wildcards, output: output[0].replace("_loss.csv", ''),
        stimulus_class = lambda wildcards: wildcards.stimulus_class.split(','),
        bootstrap_num = lambda wildcards: wildcards.bootstrap_num.split(','),
        logging = to_log_or_not,
        vis_field = visual_field_part,
    shell:
        "python -m sfp.model {wildcards.period_orientation_type} {wildcards.eccentricity_type} "
        "{wildcards.amplitude_orientation_type} {input} {params.save_stem} -b "
        "{wildcards.batch_size} -r {wildcards.learning_rate} -d "
        "drop_voxels_with_negative_amplitudes,drop_voxels_near_border{params.vis_field} -t 1e-6 -e"
        " 1000 -c {params.stimulus_class} -n {params.bootstrap_num} {params.logging} {log}"


# this correctly calculates the CV error, in a way we don't get otherwise
rule calc_cv_error:
    input:
        loss_files = lambda wildcards: get_model_subj_outputs(**wildcards),
        dataset_path = os.path.join(config['DATA_DIR'], 'derivatives', 'first_level_analysis',
                                    '{mat_type}', '{atlas_type}', '{subject}', '{session}',
                                    '{subject}_{session}_{task}_v{vareas}_e{eccen}_{df_mode}.csv')
    output:
        os.path.join(config['DATA_DIR'], "derivatives", "tuning_2d_model", "{mat_type}",
                     "{atlas_type}", "{modeling_goal}", "{subject}", "{session}",
                     "{subject}_{session}_{task}_v{vareas}_e{eccen}_{df_mode}_b{batch_size}_"
                     "r{learning_rate}_g{gpus}_s{crossval_seed}_{model_type}_cv_loss.csv")
    log:
        os.path.join(config['DATA_DIR'], "code", "tuning_2d_model_cv_loss", "{subject}_{session}_"
                     "{task}_{mat_type}_{atlas_type}_{modeling_goal}_v{vareas}_e{eccen}_{df_mode}_"
                     "b{batch_size}_r{learning_rate}_g{gpus}_s{crossval_seed}_{model_type}-%j.log")
    benchmark:
        os.path.join(config['DATA_DIR'], "code", "tuning_2d_model_cv_loss", "{subject}_{session}_"
                     "{task}_{mat_type}_{atlas_type}_{modeling_goal}_v{vareas}_e{eccen}_{df_mode}_"
                     "b{batch_size}_r{learning_rate}_g{gpus}_s{crossval_seed}_{model_type}_"
                     "benchmark.txt")
    resources:
        mem = 10
    run:
        import sfp
        sfp.analyze_model.calc_cv_error(input.loss_files, input.dataset_path, wildcards, output)


rule summarize_model_cv:
    input:
        # this will return a list of lists of strings, so we need to flatten it
        loss_files = lambda wildcards: np.array([get_model_subj_outputs(m, **wildcards) for m in MODEL_TYPES]).flatten(),
        cv_loss = lambda wildcards: [os.path.join(config['DATA_DIR'], "derivatives", "tuning_2d_model", "{mat_type}",
                                                  "{atlas_type}", "{modeling_goal}", "{subject}", "{session}",
                                                  "{subject}_{session}_{task}_v{vareas}_e{eccen}_{df_mode}_b{batch_size}_"
                                                  "r{learning_rate}_g{gpus}_s{crossval_seed}_{model_type}_cv_loss.csv").format(model_type=m, **wildcards)
                                     for m in MODEL_TYPES]

    output:
        os.path.join(config['DATA_DIR'], "derivatives", "tuning_2d_model", "{mat_type}", "{atlas_type}",
                     "{modeling_goal}", "{subject}", "{session}", "{subject}_{session}_{task}_"
                     "v{vareas}_e{eccen}_{df_mode}_b{batch_size}_r{learning_rate}_g{gpus}_"
                     "s{crossval_seed}_all_models.csv"),
        os.path.join(config['DATA_DIR'], "derivatives", "tuning_2d_model", "{mat_type}", "{atlas_type}",
                     "{modeling_goal}", "{subject}", "{session}", "{subject}_{session}_{task}_"
                     "v{vareas}_e{eccen}_{df_mode}_b{batch_size}_r{learning_rate}_g{gpus}_"
                     "s{crossval_seed}_all_loss.csv"),
        os.path.join(config['DATA_DIR'], "derivatives", "tuning_2d_model", "{mat_type}", "{atlas_type}",
                     "{modeling_goal}", "{subject}", "{session}", "{subject}_{session}_{task}_"
                     "v{vareas}_e{eccen}_{df_mode}_b{batch_size}_r{learning_rate}_g{gpus}_"
                     "s{crossval_seed}_all_timing.csv"),
        os.path.join(config['DATA_DIR'], "derivatives", "tuning_2d_model", "{mat_type}", "{atlas_type}",
                     "{modeling_goal}", "{subject}", "{session}", "{subject}_{session}_{task}_"
                     "v{vareas}_e{eccen}_{df_mode}_b{batch_size}_r{learning_rate}_g{gpus}_"
                     "s{crossval_seed}_all_diff.csv"),
        os.path.join(config['DATA_DIR'], "derivatives", "tuning_2d_model", "{mat_type}", "{atlas_type}",
                     "{modeling_goal}", "{subject}", "{session}", "{subject}_{session}_{task}_"
                     "v{vareas}_e{eccen}_{df_mode}_b{batch_size}_r{learning_rate}_g{gpus}_"
                     "s{crossval_seed}_all_model_history.csv"),
        os.path.join(config['DATA_DIR'], "derivatives", "tuning_2d_model", "{mat_type}", "{atlas_type}",
                     "{modeling_goal}", "{subject}", "{session}", "{subject}_{session}_{task}_"
                     "v{vareas}_e{eccen}_{df_mode}_b{batch_size}_r{learning_rate}_g{gpus}_"
                     "s{crossval_seed}_all_cv_loss.csv"),
    log:
        os.path.join(config['DATA_DIR'], "code", "tuning_2d_model_summarize", "{subject}_{session}_"
                     "{task}_{mat_type}_{atlas_type}_{modeling_goal}_v{vareas}_e{eccen}_{df_mode}_"
                     "b{batch_size}_r{learning_rate}_g{gpus}_s{crossval_seed}-%j.log")
    benchmark:
        os.path.join(config['DATA_DIR'], "code", "tuning_2d_model_summarize", "{subject}_{session}_"
                     "{task}_{mat_type}_{atlas_type}_{modeling_goal}_v{vareas}_e{eccen}_{df_mode}_"
                     "b{batch_size}_r{learning_rate}_g{gpus}_s{crossval_seed}_benchmark.txt")
    params:
        base_path = lambda wildcards, input: os.path.join(os.path.dirname(input.loss_files[0]),
                                                          '*c*.pt'),
        metadata = ["mat_type", 'atlas_type', 'modeling_goal', 'subject', 'session', 'task',
                    'fit_model_type', 'test_subset'],
    run:
        import sfp
        sfp.analyze_model.gather_results(params.base_path, output, params.metadata, input.cv_loss)


def get_cv_summary(crossval_seed=0, batch_size=10, learning_rate=1e-3, vareas=1, eccen='1-12',
                   df_mode='summary', gpus=0, mat_type='stim_class', atlas_type='bayesian_posterior',
                   modeling_goal='initial_cv', task='task-sfprescaled'):
        output_path = os.path.join(config['DATA_DIR'], "derivatives", "tuning_2d_model", "{mat_type}",
                                   "{atlas_type}", "{modeling_goal}", "{{subject}}", "{{session}}",
                                   "{{subject}}_{{session}}_{task}_v{vareas}_e{eccen}_{df_mode}_b{batch"
                                   "_size}_r{learning_rate}_g{gpus}_s{crossval_seed}_all_cv_loss.csv")
        output_path = output_path.format(vareas=vareas, mat_type=mat_type, batch_size=batch_size,
                                         eccen=eccen, atlas_type=atlas_type, df_mode=df_mode,
                                         modeling_goal=modeling_goal, gpus=gpus, task=task,
                                         crossval_seed=crossval_seed, learning_rate=learning_rate)
        return [output_path.format(subject=sub, session=ses)
                for sub in SUBJECTS for ses in SESSIONS[sub] if TASKS[(sub, ses)] == task]


rule combine_model_cv_summaries:
    input:
        lambda wildcards: get_cv_summary(**wildcards)
    output:
        os.path.join(config['DATA_DIR'], "derivatives", "tuning_2d_model", "{mat_type}", "{atlas_type}",
                     "{modeling_goal}", "{task}_v{vareas}_e{eccen}_{df_mode}_b{batch_size}_r{learning_rate}_"
                     "g{gpus}_s{crossval_seed}_all_models.csv"),
        os.path.join(config['DATA_DIR'], "derivatives", "tuning_2d_model", "{mat_type}", "{atlas_type}",
                     "{modeling_goal}", "{task}_v{vareas}_e{eccen}_{df_mode}_b{batch_size}_r{learning_rate}_"
                     "g{gpus}_s{crossval_seed}_all_loss.csv"),
        os.path.join(config['DATA_DIR'], "derivatives", "tuning_2d_model", "{mat_type}", "{atlas_type}",
                     "{modeling_goal}", "{task}_v{vareas}_e{eccen}_{df_mode}_b{batch_size}_r{learning_rate}_"
                     "g{gpus}_s{crossval_seed}_all_timing.csv"),
        os.path.join(config['DATA_DIR'], "derivatives", "tuning_2d_model", "{mat_type}", "{atlas_type}",
                     "{modeling_goal}", "{task}_v{vareas}_e{eccen}_{df_mode}_b{batch_size}_r{learning_rate}_"
                     "g{gpus}_s{crossval_seed}_all_cv_loss.csv"),
    benchmark:
        os.path.join(config['DATA_DIR'], "code", "tuning_2d_model", "{mat_type}_{atlas_type}_{modeling_goal}_{task}_v{vareas}_e{eccen}_{df_mode}_b{batch_size}_r{learning_rate}_g{gpus}_s{crossval_seed}_all_benchmark.txt")
    log:
        os.path.join(config['DATA_DIR'], "code", "tuning_2d_model", "{mat_type}_{atlas_type}_{modeling_goal}_{task}_v{vareas}_e{eccen}_{df_mode}_b{batch_size}_r{learning_rate}_g{gpus}_s{crossval_seed}_all-%j.log")
    params:
        base_template = lambda wildcards, input: [i.replace('_all_cv_loss.csv', '') for i in input]
    run:
        import sfp
        sfp.analyze_model.combine_summarized_results(params.base_template, output)


def gather_model_results_input(wildcards):
    inputs = {}
    if wildcards.modeling_goal == 'bootstrap':
        loss_files = [get_model_subj_outputs(bootstrap_num=n, **wildcards) for n in range(100)]
    else:
        loss_files = [get_model_subj_outputs(subject=subj, session=ses, **wildcards)
                      for subj in SUBJECTS for ses in SESSIONS[subj]
                      if TASKS[(subj, ses)] == wildcards.task]
        loss_files += get_groupaverage_all(**wildcards)
    # this will return a list of lists of strings, so we need to flatten it
    inputs['loss_files'] = np.array(loss_files).flatten()
    return inputs


rule gather_model_results_preliminary:
    input:
        unpack(gather_model_results_input)
    output:
        os.path.join(config['DATA_DIR'], "derivatives", "tuning_2d_model", "{mat_type}", "{atlas_type}",
                     "{modeling_goal}", "{subject}", "{session}", "{subject}_{session}_{task}_"
                     "v{vareas}_e{eccen}_{df_mode}_b{batch_size}_r{learning_rate}_g{gpus}_{model_type}_all_models.csv"),
        os.path.join(config['DATA_DIR'], "derivatives", "tuning_2d_model", "{mat_type}", "{atlas_type}",
                     "{modeling_goal}", "{subject}", "{session}", "{subject}_{session}_{task}_"
                     "v{vareas}_e{eccen}_{df_mode}_b{batch_size}_r{learning_rate}_g{gpus}_{model_type}_all_loss.csv"),
        os.path.join(config['DATA_DIR'], "derivatives", "tuning_2d_model", "{mat_type}", "{atlas_type}",
                     "{modeling_goal}",  "{subject}", "{session}", "{subject}_{session}_{task}_"
                     "v{vareas}_e{eccen}_{df_mode}_b{batch_size}_r{learning_rate}_g{gpus}_{model_type}_all_timing.csv"),
        os.path.join(config['DATA_DIR'], "derivatives", "tuning_2d_model", "{mat_type}", "{atlas_type}",
                     "{modeling_goal}",  "{subject}", "{session}", "{subject}_{session}_{task}_"
                     "v{vareas}_e{eccen}_{df_mode}_b{batch_size}_r{learning_rate}_g{gpus}_{model_type}_all_diff.csv"),
        os.path.join(config['DATA_DIR'], "derivatives", "tuning_2d_model", "{mat_type}", "{atlas_type}",
                     "{modeling_goal}",  "{subject}", "{session}", "{subject}_{session}_{task}_"
                     "v{vareas}_e{eccen}_{df_mode}_b{batch_size}_r{learning_rate}_g{gpus}_{model_type}_all_model_history.csv")
    benchmark:
        os.path.join(config['DATA_DIR'], "code", "tuning_2d_model", "{subject}_{session}_{task}_{mat_type}_{atlas_type}_{modeling_goal}_v{vareas}_e{eccen}_{df_mode}_b{batch_size}_r{learning_rate}_g{gpus}_{model_type}_all_benchmark.txt")
    log:
        os.path.join(config['DATA_DIR'], "code", "tuning_2d_model", "{subject}_{session}_{task}_{mat_type}_{atlas_type}_{modeling_goal}_v{vareas}_e{eccen}_{df_mode}_b{batch_size}_r{learning_rate}_g{gpus}_{model_type}_all-%j.log")
    resources:
        mem = 100,
    params:
        base_path = lambda wildcards, output: os.path.join(os.path.dirname(output[0]), f'*{wildcards.model_type}*'),
        metadata = ["mat_type", 'atlas_type', 'modeling_goal', 'subject', 'session', 'task',
                    'fit_model_type', 'indicator', 'bootstrap_num', 'test_subset']
    run:
        import sfp
        sfp.analyze_model.gather_results(params.base_path, output, params.metadata)


rule summarize_gathered_results:
    input:
        lambda wildcards: [os.path.join(config['DATA_DIR'], "derivatives", "tuning_2d_model", "{mat_type}", "{atlas_type}",
                                       "bootstrap", "{subject}", "{session}", "{subject}_{session}_{task}_"
                                       "v{vareas}_e{eccen}_{df_mode}_b{batch_size}_r{learning_rate}_g{gpus}_"
                                        "{model_type}_all_models.csv").format(subject=subj, session=ses, **wildcards)
                           for subj in SUBJECTS for ses in SESSIONS[subj]
                           if TASKS[(subj, ses)] == wildcards.task]
    output:
        os.path.join(config['DATA_DIR'], "derivatives", "tuning_2d_model", "{mat_type}", "{atlas_type}",
                     "bootstrap", "{task}_v{vareas}_e{eccen}_{df_mode}_b{batch_size}_r{learning_rate}_"
                     "g{gpus}_{model_type}_all_models.csv"),
        os.path.join(config['DATA_DIR'], "derivatives", "tuning_2d_model", "{mat_type}", "{atlas_type}",
                     "bootstrap", "{task}_v{vareas}_e{eccen}_{df_mode}_b{batch_size}_r{learning_rate}_"
                     "g{gpus}_{model_type}_all_loss.csv"),
        os.path.join(config['DATA_DIR'], "derivatives", "tuning_2d_model", "{mat_type}", "{atlas_type}",
                     "bootstrap", "{task}_v{vareas}_e{eccen}_{df_mode}_b{batch_size}_r{learning_rate}_"
                     "g{gpus}_{model_type}_all_timing.csv"),
    benchmark:
        os.path.join(config['DATA_DIR'], "code", "tuning_2d_model", "{mat_type}_{atlas_type}_bootstrap_{task}_v{vareas}_e{eccen}_{df_mode}_b{batch_size}_r{learning_rate}_g{gpus}_{model_type}_all_benchmark.txt")
    log:
        os.path.join(config['DATA_DIR'], "code", "tuning_2d_model", "{mat_type}_{atlas_type}_bootstrap_{task}_v{vareas}_e{eccen}_{df_mode}_b{batch_size}_r{learning_rate}_g{gpus}_{model_type}_all-%j.log")
    params:
        base_template = lambda wildcards, input: [i.replace('_all_models.csv', '') for i in input]
    run:
        import sfp
        sfp.analyze_model.combine_summarized_results(params.base_template, output, False)


rule gather_model_results:
    input:
        unpack(gather_model_results_input)
    output:
        os.path.join(config['DATA_DIR'], "derivatives", "tuning_2d_model", "{mat_type}", "{atlas_type}",
                     "{modeling_goal}", "{task}_v{vareas}_e{eccen}_{df_mode}_b{batch_size}_r{learning_rate}_"
                     "g{gpus}_{model_type}_all_models.csv"),
        os.path.join(config['DATA_DIR'], "derivatives", "tuning_2d_model", "{mat_type}", "{atlas_type}",
                     "{modeling_goal}", "{task}_v{vareas}_e{eccen}_{df_mode}_b{batch_size}_r{learning_rate}_"
                     "g{gpus}_{model_type}_all_loss.csv"),
        os.path.join(config['DATA_DIR'], "derivatives", "tuning_2d_model", "{mat_type}", "{atlas_type}",
                     "{modeling_goal}", "{task}_v{vareas}_e{eccen}_{df_mode}_b{batch_size}_r{learning_rate}_"
                     "g{gpus}_{model_type}_all_timing.csv"),
        os.path.join(config['DATA_DIR'], "derivatives", "tuning_2d_model", "{mat_type}", "{atlas_type}",
                     "{modeling_goal}", "{task}_v{vareas}_e{eccen}_{df_mode}_b{batch_size}_r{learning_rate}_"
                     "g{gpus}_{model_type}_all_diff.csv"),
        os.path.join(config['DATA_DIR'], "derivatives", "tuning_2d_model", "{mat_type}", "{atlas_type}",
                     "{modeling_goal}", "{task}_v{vareas}_e{eccen}_{df_mode}_b{batch_size}_r{learning_rate}_"
                     "g{gpus}_{model_type}_all_model_history.csv"),
    benchmark:
        os.path.join(config['DATA_DIR'], "code", "tuning_2d_model", "{mat_type}_{atlas_type}_{modeling_goal}_{task}_v{vareas}_e{eccen}_{df_mode}_b{batch_size}_r{learning_rate}_g{gpus}_{model_type}_all_benchmark.txt")
    log:
        os.path.join(config['DATA_DIR'], "code", "tuning_2d_model", "{mat_type}_{atlas_type}_{modeling_goal}_{task}_v{vareas}_e{eccen}_{df_mode}_b{batch_size}_r{learning_rate}_g{gpus}_{model_type}_all-%j.log")
    resources:
        mem = 100,
    params:
        base_path = lambda wildcards, output: os.path.join(os.path.dirname(output[0]), '*', '*',
                                                           '*'+wildcards.model_type+'*'),
        metadata = ["mat_type", 'atlas_type', 'modeling_goal', 'subject', 'session', 'task',
                    'fit_model_type', 'indicator', 'bootstrap_num', 'test_subset']
    run:
        import sfp
        sfp.analyze_model.gather_results(params.base_path, output, params.metadata)


rule simulate_data_uniform_noise:
    output:
        os.path.join(config['DATA_DIR'], 'derivatives', 'simulated_data', 'noise-uniform', 'n{num_voxels}_{period_orientation_type}_{eccentricity_type}_{amplitude_orientation_type}_s{sigma}_a{sf_ecc_slope}_b{sf_ecc_intercept}_rmc{rel_mode_cardinals}_rmo{rel_mode_obliques}_rac{rel_amplitude_cardinals}_rao{rel_amplitude_obliques}_amc{abs_mode_cardinals}_amo{abs_mode_obliques}_aac{abs_amplitude_cardinals}_aao{abs_amplitude_obliques}_l{noise_level}_simulated.csv')
    benchmark:
        os.path.join(config['DATA_DIR'], 'code', 'simulated_data', 'noise-uniform_n{num_voxels}_{period_orientation_type}_{eccentricity_type}_{amplitude_orientation_type}_s{sigma}_a{sf_ecc_slope}_b{sf_ecc_intercept}_rmc{rel_mode_cardinals}_rmo{rel_mode_obliques}_rac{rel_amplitude_cardinals}_rao{rel_amplitude_obliques}_amc{abs_mode_cardinals}_amo{abs_mode_obliques}_aac{abs_amplitude_cardinals}_aao{abs_amplitude_obliques}_l{noise_level}_benchmark.txt')
    log:
        os.path.join(config['DATA_DIR'], 'code', 'simulated_data', 'noise-uniform_n{num_voxels}_{period_orientation_type}_{eccentricity_type}_{amplitude_orientation_type}_s{sigma}_a{sf_ecc_slope}_b{sf_ecc_intercept}_rmc{rel_mode_cardinals}_rmo{rel_mode_obliques}_rac{rel_amplitude_cardinals}_rao{rel_amplitude_obliques}_amc{abs_mode_cardinals}_amo{abs_mode_obliques}_aac{abs_amplitude_cardinals}_aao{abs_amplitude_obliques}_l{noise_level}-%j.log')
    resources:
        mem=10
    shell:
        "python -m sfp.simulate_data {output} -p {wildcards.period_orientation_type} -e {wildcards.eccentricity_type} "
        "-o {wildcards.amplitude_orientation_type} -n {wildcards.num_voxels} -s {wildcards.sigma} "
        "-a {wildcards.sf_ecc_slope} -rmc {wildcards.rel_mode_cardinals} -rmo "
        "{wildcards.rel_mode_obliques} -rac {wildcards.rel_amplitude_cardinals} -rao "
        "{wildcards.rel_amplitude_obliques} -amc {wildcards.abs_mode_cardinals} -amo "
        "{wildcards.abs_mode_obliques} -aac {wildcards.abs_amplitude_cardinals} -aao "
        "{wildcards.abs_amplitude_obliques} -b {wildcards.sf_ecc_intercept} -l {wildcards.noise_level}"


rule simulate_data_voxel_noise:
    input:
        os.path.join(config['DATA_DIR'], 'derivatives', 'first_level_analysis', '{mat_type}', '{atlas_type}', '{subject}', '{session}', '{subject}_{session}_{task}_v{vareas}_e{eccen}_summary.csv')
    output:
        os.path.join(config['DATA_DIR'], 'derivatives', 'simulated_data', 'noise-{mat_type}_{atlas_type}_{subject}_{session}_{task}_v{vareas}_e{eccen}', 'n{num_voxels}_{period_orientation_type}_{eccentricity_type}_{amplitude_orientation_type}_s{sigma}_a{sf_ecc_slope}_b{sf_ecc_intercept}_rmc{rel_mode_cardinals}_rmo{rel_mode_obliques}_rac{rel_amplitude_cardinals}_rao{rel_amplitude_obliques}_amc{abs_mode_cardinals}_amo{abs_mode_obliques}_aac{abs_amplitude_cardinals}_aao{abs_amplitude_obliques}_l{noise_level}_simulated.csv')
    benchmark:
        os.path.join(config['DATA_DIR'], 'code', 'simulated_data', 'noise-{mat_type}_{atlas_type}_{subject}_{session}_{task}_v{vareas}_e{eccen}_n{num_voxels}_{period_orientation_type}_{eccentricity_type}_{amplitude_orientation_type}_s{sigma}_a{sf_ecc_slope}_b{sf_ecc_intercept}_rmc{rel_mode_cardinals}_rmo{rel_mode_obliques}_rac{rel_amplitude_cardinals}_rao{rel_amplitude_obliques}_amc{abs_mode_cardinals}_amo{abs_mode_obliques}_aac{abs_amplitude_cardinals}_aao{abs_amplitude_obliques}_l{noise_level}_benchmark.txt')
    log:
        os.path.join(config['DATA_DIR'], 'code', 'simulated_data', 'noise-{mat_type}_{atlas_type}_{subject}_{session}_{task}_v{vareas}_e{eccen}_n{num_voxels}_{period_orientation_type}_{eccentricity_type}_{amplitude_orientation_type}_s{sigma}_a{sf_ecc_slope}_b{sf_ecc_intercept}_rmc{rel_mode_cardinals}_rmo{rel_mode_obliques}_rac{rel_amplitude_cardinals}_rao{rel_amplitude_obliques}_amc{abs_mode_cardinals}_amo{abs_mode_obliques}_aac{abs_amplitude_cardinals}_aao{abs_amplitude_obliques}_l{noise_level}-%j.log')
    resources:
        mem=10
    shell:
        "python -m sfp.simulate_data {output} -p {wildcards.period_orientation_type} -e {wildcards.eccentricity_type} "
        "-o {wildcards.amplitude_orientation_type} -n {wildcards.num_voxels} -s {wildcards.sigma} "
        "-a {wildcards.sf_ecc_slope} -rmc {wildcards.rel_mode_cardinals} -rmo "
        "{wildcards.rel_mode_obliques} -rac {wildcards.rel_amplitude_cardinals} -rao "
        "{wildcards.rel_amplitude_obliques} -amc {wildcards.abs_mode_cardinals} -amo "
        "{wildcards.abs_mode_obliques} -aac {wildcards.abs_amplitude_cardinals} -aao "
        "{wildcards.abs_amplitude_obliques} -b {wildcards.sf_ecc_intercept} -l {wildcards.noise_level} "
        "--noise_source_path {input}"


rule model_simulated_data:
    input:
        os.path.join(config['DATA_DIR'], 'derivatives', 'simulated_data', 'noise-{noise_source}', 'n{num_voxels}_{sim_period_orientation_type}_{sim_eccentricity_type}_{sim_amplitude_orientation_type}_s{sigma}_a{sf_ecc_slope}_b{sf_ecc_intercept}_rmc{rel_mode_cardinals}_rmo{rel_mode_obliques}_rac{rel_amplitude_cardinals}_rao{rel_amplitude_obliques}_amc{abs_mode_cardinals}_amo{abs_mode_obliques}_aac{abs_amplitude_cardinals}_aao{abs_amplitude_obliques}_l{noise_level}_simulated.csv')
    output:
        os.path.join(config['DATA_DIR'], "derivatives", "tuning_2d_simulated", "noise-{noise_source}", "{modeling_goal}", "n{num_voxels}_{sim_period_orientation_type}_{sim_eccentricity_type}_{sim_amplitude_orientation_type}_s{sigma}_a{sf_ecc_slope}_b{sf_ecc_intercept}_rmc{rel_mode_cardinals}_rmo{rel_mode_obliques}_rac{rel_amplitude_cardinals}_rao{rel_amplitude_obliques}_amc{abs_mode_cardinals}_amo{abs_mode_obliques}_aac{abs_amplitude_cardinals}_aao{abs_amplitude_obliques}_l{noise_level}_b{batch_size}_r{learning_rate}_g{gpus}_c{stimulus_class}_{period_orientation_type}_{eccentricity_type}_{amplitude_orientation_type}_loss.csv"),
        os.path.join(config['DATA_DIR'], "derivatives", "tuning_2d_simulated", "noise-{noise_source}", "{modeling_goal}", "n{num_voxels}_{sim_period_orientation_type}_{sim_eccentricity_type}_{sim_amplitude_orientation_type}_s{sigma}_a{sf_ecc_slope}_b{sf_ecc_intercept}_rmc{rel_mode_cardinals}_rmo{rel_mode_obliques}_rac{rel_amplitude_cardinals}_rao{rel_amplitude_obliques}_amc{abs_mode_cardinals}_amo{abs_mode_obliques}_aac{abs_amplitude_cardinals}_aao{abs_amplitude_obliques}_l{noise_level}_b{batch_size}_r{learning_rate}_g{gpus}_c{stimulus_class}_{period_orientation_type}_{eccentricity_type}_{amplitude_orientation_type}_model_history.csv"),
        os.path.join(config['DATA_DIR'], "derivatives", "tuning_2d_simulated", "noise-{noise_source}", "{modeling_goal}", "n{num_voxels}_{sim_period_orientation_type}_{sim_eccentricity_type}_{sim_amplitude_orientation_type}_s{sigma}_a{sf_ecc_slope}_b{sf_ecc_intercept}_rmc{rel_mode_cardinals}_rmo{rel_mode_obliques}_rac{rel_amplitude_cardinals}_rao{rel_amplitude_obliques}_amc{abs_mode_cardinals}_amo{abs_mode_obliques}_aac{abs_amplitude_cardinals}_aao{abs_amplitude_obliques}_l{noise_level}_b{batch_size}_r{learning_rate}_g{gpus}_c{stimulus_class}_{period_orientation_type}_{eccentricity_type}_{amplitude_orientation_type}_model.pt"),
    benchmark:
        os.path.join(config['DATA_DIR'], 'code', 'tuning_2d_simulated', 'noise-{noise_source}_{modeling_goal}_n{num_voxels}_{sim_period_orientation_type}_{sim_eccentricity_type}_{sim_amplitude_orientation_type}_s{sigma}_a{sf_ecc_slope}_b{sf_ecc_intercept}_rmc{rel_mode_cardinals}_rmo{rel_mode_obliques}_rac{rel_amplitude_cardinals}_rao{rel_amplitude_obliques}_amc{abs_mode_cardinals}_amo{abs_mode_obliques}_aac{abs_amplitude_cardinals}_aao{abs_amplitude_obliques}_l{noise_level}_b{batch_size}_r{learning_rate}_g{gpus}_c{stimulus_class}_{period_orientation_type}_{eccentricity_type}_{amplitude_orientation_type}_benchmark.txt')
    log:
        os.path.join(config['DATA_DIR'], 'code', 'tuning_2d_simulated', 'noise-{noise_source}_{modeling_goal}_n{num_voxels}_{sim_period_orientation_type}_{sim_eccentricity_type}_{sim_amplitude_orientation_type}_s{sigma}_a{sf_ecc_slope}_b{sf_ecc_intercept}_rmc{rel_mode_cardinals}_rmo{rel_mode_obliques}_rac{rel_amplitude_cardinals}_rao{rel_amplitude_obliques}_amc{abs_mode_cardinals}_amo{abs_mode_obliques}_aac{abs_amplitude_cardinals}_aao{abs_amplitude_obliques}_l{noise_level}_b{batch_size}_r{learning_rate}_g{gpus}_c{stimulus_class}_{period_orientation_type}_{eccentricity_type}_{amplitude_orientation_type}-%j.log')
    resources:
        # need the same number of cpus and gpus
        cpus_per_task = lambda wildcards: max(int(wildcards.gpus), 1),
        mem = 10,
        gpus = lambda wildcards: int(wildcards.gpus),
    params:
        save_stem = lambda wildcards, output: output[0].replace("_loss.csv", ''),
        stimulus_class = lambda wildcards: wildcards.stimulus_class.split(','),
        logging = to_log_or_not,
    shell:
        "python -m sfp.model {wildcards.period_orientation_type} {wildcards.eccentricity_type} "
        "{wildcards.amplitude_orientation_type} {input} {params.save_stem} -b {wildcards.batch_size} "
        "-r {wildcards.learning_rate} -d None -t 1e-6 -e 1000 -c {params.stimulus_class} "
        "{params.logging} {log}"


def gather_simulated_model_results_input(wildcards):
    inputs = {}
    if wildcards.modeling_goal == 'learning_hyperparams_full':
        batch = [1, 10, 100]
        lr = [1e-2, 1e-3, 1e-4]
        models = ['iso_full_iso', 'full_full_full']
        loss_files = []
        for b, l, m  in itertools.product(batch, lr, models):
            loss_files.append(get_simulated_model_outputs(
                m, 'iso_full_iso', 1, 4000, b, l, 1, .75, .25, 0, 0, 0, 0, 0, 0, 0, 0,
                **wildcards))
            loss_files.append(get_simulated_model_outputs(
                m, 'full_full_full', 1, 4000, b, l, 1, .75, .25, .1, .05, .03, .1, .2, .05, .04,
                .3, **wildcards))
    elif wildcards.modeling_goal == 'model_recovery':
        loss_files = []
        for m  in MODEL_TYPES:
            loss_files.append(get_simulated_model_outputs(
                m, 'iso_full_iso', 1, 4000, 10, 1e-3, 1, .75, .25, 0, 0, 0, 0, 0, 0, 0, 0,
                **wildcards))
            loss_files.append(get_simulated_model_outputs(
                m, 'full_full_full', 1, 4000, 10, 1e-3, 1, .75, .25, .1, .05, .03, .1, .2, .05,
                .04, .3, **wildcards))
    # this will return a list of lists of strings, so we need to flatten it
    inputs['loss_files'] = np.array(loss_files).flatten()
    return inputs


# this correctly calculates the CV error, in a way we don't get otherwise
rule calc_simulated_cv_error:
    input:
        loss_files = lambda wildcards: get_simulated_model_outputs(**wildcards),
        dataset_path = os.path.join(config['DATA_DIR'], 'derivatives', 'simulated_data',
                                    '{noise_source}', 'n{num_voxels}_{sim_model_type}_s{sigma}_'
                                    'a{sf_ecc_slope}_b{sf_ecc_intercept}_rmc{rel_mode_cardinals}_'
                                    'rmo{rel_mode_obliques}_rac{rel_amplitude_cardinals}_'
                                    'rao{rel_amplitude_obliques}_amc{abs_mode_cardinals}_'
                                    'amo{abs_mode_obliques}_aac{abs_amplitude_cardinals}_'
                                    'aao{abs_amplitude_obliques}_l{noise_level}_simulated.csv')
    output:
        os.path.join(config['DATA_DIR'], "derivatives", "tuning_2d_simulated", "{noise_source}",
                     "{modeling_goal}", "n{num_voxels}_{sim_model_type}_s{sigma}_a{sf_ecc_slope}_b{sf_ecc_intercept}_"
                     "rmc{rel_mode_cardinals}_rmo{rel_mode_obliques}_rac{rel_amplitude_cardinals}_"
                     "rao{rel_amplitude_obliques}_amc{abs_mode_cardinals}_amo{abs_mode_obliques}_"
                     "aac{abs_amplitude_cardinals}_aao{abs_amplitude_obliques}_l{noise_level}_"
                     "b{batch_size}_r{learning_rate}_g{gpus}_s{crossval_seed}_{model_type}_cv_loss.csv"),
    log:
        os.path.join(config['DATA_DIR'], "code", "tuning_2d_simulated_cv_loss",
                     "noise-{noise_source}_{modeling_goal}_n{num_voxels}_{sim_model_type}_s{sigma}_"
                     "a{sf_ecc_slope}_b{sf_ecc_intercept}_rmc{rel_mode_cardinals}_"
                     "rmo{rel_mode_obliques}_rac{rel_amplitude_cardinals}_rao{rel_amplitude_obliques}"
                     "_amc{abs_mode_cardinals}_amo{abs_mode_obliques}_aac{abs_amplitude_cardinals}"
                     "_aao{abs_amplitude_obliques}_l{noise_level}_b{batch_size}_r{learning_rate}_"
                     "g{gpus}_s{crossval_seed}_{model_type}-%j.log")
    benchmark:
        os.path.join(config['DATA_DIR'], "code", "tuning_2d_simulated_cv_loss",
                     "noise-{noise_source}_{modeling_goal}_n{num_voxels}_{sim_model_type}_s{sigma}_"
                     "a{sf_ecc_slope}_b{sf_ecc_intercept}_rmc{rel_mode_cardinals}_"
                     "rmo{rel_mode_obliques}_rac{rel_amplitude_cardinals}_rao{rel_amplitude_obliques}"
                     "_amc{abs_mode_cardinals}_amo{abs_mode_obliques}_aac{abs_amplitude_cardinals}"
                     "_aao{abs_amplitude_obliques}_l{noise_level}_b{batch_size}_r{learning_rate}_"
                     "g{gpus}_s{crossval_seed}_{model_type}_benchmark.txt")
    resources:
        mem = 10
    run:
        import sfp
        # that None is the df_filter argument: no df_filter is used for
        # training the model and thus none should be used when
        # calculating the cv error
        sfp.analyze_model.calc_cv_error(input.loss_files, input.dataset_path, wildcards, output,
                                        None)


rule summarize_simulated_cv:
    input:
        # this will return a list of lists of strings, so we need to flatten it
        loss_files = lambda wildcards: np.array([get_simulated_model_outputs(m, **wildcards) for m in MODEL_TYPES]).flatten(),
        cv_loss = lambda wildcards: [os.path.join(config['DATA_DIR'], "derivatives", "tuning_2d_simulated", "{noise_source}",
                                                  "{modeling_goal}", "n{num_voxels}_{sim_model_type}_s{sigma}_a{sf_ecc_slope}_b{sf_ecc_intercept}_"
                                                  "rmc{rel_mode_cardinals}_rmo{rel_mode_obliques}_rac{rel_amplitude_cardinals}_"
                                                  "rao{rel_amplitude_obliques}_amc{abs_mode_cardinals}_amo{abs_mode_obliques}_"
                                                  "aac{abs_amplitude_cardinals}_aao{abs_amplitude_obliques}_l{noise_level}_"
                                                  "b{batch_size}_r{learning_rate}_g{gpus}_s{crossval_seed}_{model_type}_cv_loss.csv").format(model_type=m, **wildcards)
                                     for m in MODEL_TYPES],

    output:
        os.path.join(config['DATA_DIR'], "derivatives", "tuning_2d_simulated", "{noise_source}",
                     "{modeling_goal}", "n{num_voxels}_{sim_model_type}_s{sigma}_a{sf_ecc_slope}_b{sf_ecc_intercept}_"
                     "rmc{rel_mode_cardinals}_rmo{rel_mode_obliques}_rac{rel_amplitude_cardinals}_"
                     "rao{rel_amplitude_obliques}_amc{abs_mode_cardinals}_amo{abs_mode_obliques}_"
                     "aac{abs_amplitude_cardinals}_aao{abs_amplitude_obliques}_l{noise_level}_"
                     "b{batch_size}_r{learning_rate}_g{gpus}_s{crossval_seed}_all_models.csv"),
        os.path.join(config['DATA_DIR'], "derivatives", "tuning_2d_simulated", "{noise_source}",
                     "{modeling_goal}", "n{num_voxels}_{sim_model_type}_s{sigma}_a{sf_ecc_slope}_b{sf_ecc_intercept}_"
                     "rmc{rel_mode_cardinals}_rmo{rel_mode_obliques}_rac{rel_amplitude_cardinals}_"
                     "rao{rel_amplitude_obliques}_amc{abs_mode_cardinals}_amo{abs_mode_obliques}_"
                     "aac{abs_amplitude_cardinals}_aao{abs_amplitude_obliques}_l{noise_level}_"
                     "b{batch_size}_r{learning_rate}_g{gpus}_s{crossval_seed}_all_loss.csv"),
        os.path.join(config['DATA_DIR'], "derivatives", "tuning_2d_simulated", "{noise_source}",
                     "{modeling_goal}", "n{num_voxels}_{sim_model_type}_s{sigma}_a{sf_ecc_slope}_b{sf_ecc_intercept}_"
                     "rmc{rel_mode_cardinals}_rmo{rel_mode_obliques}_rac{rel_amplitude_cardinals}_"
                     "rao{rel_amplitude_obliques}_amc{abs_mode_cardinals}_amo{abs_mode_obliques}_"
                     "aac{abs_amplitude_cardinals}_aao{abs_amplitude_obliques}_l{noise_level}_"
                     "b{batch_size}_r{learning_rate}_g{gpus}_s{crossval_seed}_all_timing.csv"),
        os.path.join(config['DATA_DIR'], "derivatives", "tuning_2d_simulated", "{noise_source}",
                     "{modeling_goal}", "n{num_voxels}_{sim_model_type}_s{sigma}_a{sf_ecc_slope}_b{sf_ecc_intercept}_"
                     "rmc{rel_mode_cardinals}_rmo{rel_mode_obliques}_rac{rel_amplitude_cardinals}_"
                     "rao{rel_amplitude_obliques}_amc{abs_mode_cardinals}_amo{abs_mode_obliques}_"
                     "aac{abs_amplitude_cardinals}_aao{abs_amplitude_obliques}_l{noise_level}_"
                     "b{batch_size}_r{learning_rate}_g{gpus}_s{crossval_seed}_all_diff.csv"),
        os.path.join(config['DATA_DIR'], "derivatives", "tuning_2d_simulated", "{noise_source}",
                     "{modeling_goal}", "n{num_voxels}_{sim_model_type}_s{sigma}_a{sf_ecc_slope}_b{sf_ecc_intercept}_"
                     "rmc{rel_mode_cardinals}_rmo{rel_mode_obliques}_rac{rel_amplitude_cardinals}_"
                     "rao{rel_amplitude_obliques}_amc{abs_mode_cardinals}_amo{abs_mode_obliques}_"
                     "aac{abs_amplitude_cardinals}_aao{abs_amplitude_obliques}_l{noise_level}_"
                     "b{batch_size}_r{learning_rate}_g{gpus}_s{crossval_seed}_all_model_history.csv"),
        os.path.join(config['DATA_DIR'], "derivatives", "tuning_2d_simulated", "{noise_source}",
                     "{modeling_goal}", "n{num_voxels}_{sim_model_type}_s{sigma}_a{sf_ecc_slope}_b{sf_ecc_intercept}_"
                     "rmc{rel_mode_cardinals}_rmo{rel_mode_obliques}_rac{rel_amplitude_cardinals}_"
                     "rao{rel_amplitude_obliques}_amc{abs_mode_cardinals}_amo{abs_mode_obliques}_"
                     "aac{abs_amplitude_cardinals}_aao{abs_amplitude_obliques}_l{noise_level}_"
                     "b{batch_size}_r{learning_rate}_g{gpus}_s{crossval_seed}_all_cv_loss.csv")
    log:
        os.path.join(config['DATA_DIR'], "code", "tuning_2d_simulated_summarize",
                     "noise-{noise_source}_{modeling_goal}_n{num_voxels}_{sim_model_type}_s{sigma}_"
                     "a{sf_ecc_slope}_b{sf_ecc_intercept}_rmc{rel_mode_cardinals}_"
                     "rmo{rel_mode_obliques}_rac{rel_amplitude_cardinals}_rao{rel_amplitude_obliques}"
                     "_amc{abs_mode_cardinals}_amo{abs_mode_obliques}_aac{abs_amplitude_cardinals}"
                     "_aao{abs_amplitude_obliques}_l{noise_level}_b{batch_size}_r{learning_rate}_"
                     "g{gpus}_s{crossval_seed}-%j.log")
    benchmark:
        os.path.join(config['DATA_DIR'], "code", "tuning_2d_simulated_summarize",
                     "noise-{noise_source}_{modeling_goal}_n{num_voxels}_{sim_model_type}_s{sigma}_"
                     "a{sf_ecc_slope}_b{sf_ecc_intercept}_rmc{rel_mode_cardinals}_"
                     "rmo{rel_mode_obliques}_rac{rel_amplitude_cardinals}_rao{rel_amplitude_obliques}"
                     "_amc{abs_mode_cardinals}_amo{abs_mode_obliques}_aac{abs_amplitude_cardinals}"
                     "_aao{abs_amplitude_obliques}_l{noise_level}_b{batch_size}_r{learning_rate}_"
                     "g{gpus}_s{crossval_seed}_benchmark.txt")
    params:
        base_path = lambda wildcards, input: os.path.join(os.path.dirname(input.loss_files[0]),
                                                          "*c*.pt"),
        metadata = ['modeling_goal', 'batch_size', 'learning_rate', 'fit_model_type',
                    'true_model_type', 'test_subset']
    run:
        import sfp
        sfp.analyze_model.gather_results(params.base_path, output, params.metadata, input.cv_loss)


def get_simulated_cv_summary(batch_size, learning_rate, noise_source, crossval_seed=0, gpus=0,
                             modeling_goal='model_recovery_cv'):
    output_path = os.path.join(config['DATA_DIR'], "derivatives", "tuning_2d_simulated", "{noise_source}",
                               "{modeling_goal}", "n4000_{{sim_model_type}}_s{{sigma}}_"
                               "a{{sf_ecc_slope}}_b{{sf_ecc_intercept}}_"
                               "rmc{{rel_mode_cardinals}}_rmo{{rel_mode_obliques}}_rac{{rel_amplitude_cardinals}}_"
                               "rao{{rel_amplitude_obliques}}_amc{{abs_mode_cardinals}}_amo{{abs_mode_obliques}}_"
                               "aac{{abs_amplitude_cardinals}}_aao{{abs_amplitude_obliques}}_l1_"
                               "b{batch_size}_r{learning_rate}_g{gpus}_s{crossval_seed}_all_cv_loss.csv")
    output_path = output_path.format(batch_size=batch_size, learning_rate=learning_rate,
                                     gpus=gpus, modeling_goal=modeling_goal,
                                     noise_source=noise_source, crossval_seed=crossval_seed)
    models = [['iso_full_iso', 1, .75, .25, 0, 0, 0, 0, 0, 0, 0, 0],
              ['full_full_full', 1, .75, .25, .1, .05, .03, .1, .2, .05, .04, .03]]
    return [output_path.format(sim_model_type=m, sigma=s, sf_ecc_slope=a, sf_ecc_intercept=b,
                               rel_mode_cardinals=rmc, rel_mode_obliques=rmo,
                               rel_amplitude_cardinals=rac, rel_amplitude_obliques=rao,
                               abs_mode_cardinals=amc, abs_mode_obliques=amo,
                               abs_amplitude_cardinals=aac, abs_amplitude_obliques=aao).replace('0.', '.')
            for m, s, a, b, rmc, rmo, rac, rao, amc, amo, aac, aao in models]


rule combine_simulated_cv_summaries:
    input:
        lambda wildcards: get_simulated_cv_summary(**wildcards)
    output:
        os.path.join(config['DATA_DIR'], "derivatives", "tuning_2d_simulated", "{noise_source}",
                     "{modeling_goal}", "b{batch_size}_r{learning_rate}_g{gpus}_"
                     "s{crossval_seed}_all_models.csv"),
        os.path.join(config['DATA_DIR'], "derivatives", "tuning_2d_simulated", "{noise_source}",
                     "{modeling_goal}", "b{batch_size}_r{learning_rate}_g{gpus}_"
                     "s{crossval_seed}_all_loss.csv"),
        os.path.join(config['DATA_DIR'], "derivatives", "tuning_2d_simulated", "{noise_source}",
                     "{modeling_goal}", "b{batch_size}_r{learning_rate}_g{gpus}_"
                     "s{crossval_seed}_all_timing.csv"),
        os.path.join(config['DATA_DIR'], "derivatives", "tuning_2d_simulated", "{noise_source}",
                     "{modeling_goal}", "b{batch_size}_r{learning_rate}_g{gpus}_"
                     "s{crossval_seed}_all_cv_loss.csv"),
    benchmark:
        os.path.join(config['DATA_DIR'], "code", "tuning_2d_simulated_summarize", "{noise_source}_{modeling_goal}_b{batch_size}_r{learning_rate}_g{gpus}_s{crossval_seed}_all_benchmark.txt")
    log:
        os.path.join(config['DATA_DIR'], "code", "tuning_2d_simulated_summarize", "{noise_source}_{modeling_goal}_b{batch_size}_r{learning_rate}_g{gpus}_s{crossval_seed}_all-%j.log")
    params:
        base_template = lambda wildcards, input: [i.replace('_all_cv_loss.csv', '') for i in input]
    run:
        import sfp
        sfp.analyze_model.combine_summarized_results(params.base_template, output)


rule gather_simulated_model_results:
    input:
        unpack(gather_simulated_model_results_input)
    output:
        os.path.join(config['DATA_DIR'], "derivatives", "tuning_2d_simulated", "{noise_source}",
                     "{modeling_goal}", "g{gpus}_all_models.csv"),
        os.path.join(config['DATA_DIR'], "derivatives", "tuning_2d_simulated", "{noise_source}",
                     "{modeling_goal}", "g{gpus}_all_loss.csv"),
        os.path.join(config['DATA_DIR'], "derivatives", "tuning_2d_simulated", "{noise_source}",
                     "{modeling_goal}", "g{gpus}_all_timing.csv"),
        os.path.join(config['DATA_DIR'], "derivatives", "tuning_2d_simulated", "{noise_source}",
                     "{modeling_goal}", "g{gpus}_all_diff.csv"),
        os.path.join(config['DATA_DIR'], "derivatives", "tuning_2d_simulated", "{noise_source}",
                     "{modeling_goal}", "g{gpus}_all_model_history.csv"),
    benchmark:
        os.path.join(config['DATA_DIR'], "code", "tuning_2d_simulated_summarize", "{noise_source}_{modeling_goal}_g{gpus}_all_benchmark.txt")
    log:
        os.path.join(config['DATA_DIR'], "code", "tuning_2d_simulated_summarize", "{noise_source}_{modeling_goal}_g{gpus}_all-%j.log")
    resources:
        mem = 100,
    params:
        base_path = lambda wildcards, output: os.path.join(os.path.dirname(output[0]),
                                                           '*g%s*' % wildcards.gpus),
        metadata = ['modeling_goal', 'batch_size', 'learning_rate', 'fit_model_type',
                    'true_model_type']
    run:
        import sfp
        sfp.analyze_model.gather_results(params.base_path, output, params.metadata)


rule noise_ceiling_monte_carlo:
    input:
        os.path.join(config['DATA_DIR'], 'derivatives', 'first_level_analysis', '{mat_type}', '{atlas_type}', '{subject}', '{session}', '{subject}_{session}_{task}_v{vareas}_e{eccen}_full.csv'),
    output:
        os.path.join(config['DATA_DIR'], 'derivatives', 'noise_ceiling', 'monte_carlo', '{mat_type}', '{atlas_type}', '{subject}', '{session}', 's{seed}', '{subject}_{session}_{task}_v{vareas}_e{eccen}_full_loss.csv'),
        os.path.join(config['DATA_DIR'], 'derivatives', 'noise_ceiling', 'monte_carlo', '{mat_type}', '{atlas_type}', '{subject}', '{session}', 's{seed}', '{subject}_{session}_{task}_v{vareas}_e{eccen}_full_predictions.png')
    benchmark:
        os.path.join(config["DATA_DIR"], "code", "noise_ceiling", 'monte_carlo', "loss_s{seed}_{subject}_{session}_{task}_{mat_type}_{atlas_type}_v{vareas}_e{eccen}_full_benchmark.txt")
    log:
        os.path.join(config["DATA_DIR"], "code", "noise_ceiling", 'monte_carlo', "loss_s{seed}_{subject}_{session}_{task}_{mat_type}_{atlas_type}_v{vareas}_e{eccen}_full-%j.log")
    run:
        import sfp
        import pandas as pd
        save_stem = output[0].replace('_loss.csv', '')
        df = pd.read_csv(input[0])
        df = sfp.noise_ceiling.sample_df(df, int(wildcards.seed))
        sfp.noise_ceiling.monte_carlo(df, save_stem, df_mode='full', **wildcards)


rule noise_ceiling_monte_carlo_overall:
    input:
        # for now, we're only going to want to look at ses-04,
        # task-sfprescaled. this will work for other session/task pairs,
        # but we'd have to merge them ourselves afterwards.
        lambda wildcards: [os.path.join(config['DATA_DIR'], 'derivatives', 'noise_ceiling', 'monte_carlo',
                                        '{{mat_type}}', '{{atlas_type}}', '{subject}', '{{session}}', 's{seed}',
                                        '{subject}_{{session}}_{{task}}_v{{vareas}}_e{{eccen}}_full_loss.csv').format(
                                            subject=sub, seed=seed)
                           for seed in range(100) for sub in SUBJECTS if wildcards.session in SESSIONS[sub]
                           if TASKS[(sub, wildcards.session)] == wildcards.task]
    output:
        os.path.join(config['DATA_DIR'], 'derivatives', 'noise_ceiling', 'monte_carlo', '{mat_type}', '{atlas_type}', 'monte_carlo_{session}_{task}_v{vareas}_e{eccen}.csv')
    benchmark:
        os.path.join(config["DATA_DIR"], "code", "noise_ceiling", 'monte_carlo', "loss_{mat_type}_{atlas_type}_{session}_{task}_v{vareas}_e{eccen}_benchmark.txt")
    log:
        os.path.join(config["DATA_DIR"], "code", "noise_ceiling", 'monte_carlo', "loss_{mat_type}_{atlas_type}_{session}_{task}_v{vareas}_e{eccen}-%j.log")
    run:
        import pandas as pd
        df = []
        for p in input:
            df.append(pd.read_csv(p))
        df = pd.concat(df).reset_index(drop=True)
        df.to_csv(output[0], index=False)


rule noise_ceiling_split_half_df:
    input:
        os.path.join(config['DATA_DIR'], 'derivatives', 'first_level_analysis', '{mat_type}_noise-ceiling-1', '{atlas_type}', '{subject}', '{session}', '{subject}_{session}_{task}_v{vareas}_e{eccen}_summary.csv'),
        os.path.join(config['DATA_DIR'], 'derivatives', 'first_level_analysis', '{mat_type}_noise-ceiling-2', '{atlas_type}', '{subject}', '{session}', '{subject}_{session}_{task}_v{vareas}_e{eccen}_summary.csv'),
        os.path.join(config['DATA_DIR'], 'derivatives', 'first_level_analysis', '{mat_type}', '{atlas_type}', '{subject}', '{session}', '{subject}_{session}_{task}_v{vareas}_e{eccen}_summary.csv'),
    output:
        os.path.join(config['DATA_DIR'], 'derivatives', 'noise_ceiling', 'split_half', '{mat_type}', '{atlas_type}', '{subject}', '{session}', '{subject}_{session}_{task}_v{vareas}_e{eccen}_summary.csv')
    benchmark:
        os.path.join(config["DATA_DIR"], "code", "noise_ceiling", 'split_half', "{subject}_{session}_{task}_{mat_type}_{atlas_type}_v{vareas}_e{eccen}_summary_benchmark.txt")
    log:
        os.path.join(config["DATA_DIR"], "code", "noise_ceiling", 'split_half', "{subject}_{session}_{task}_{mat_type}_{atlas_type}_v{vareas}_e{eccen}_summary-%j.log")
    run:
        import sfp
        import pandas as pd
        dfs = []
        for p in input:
            dfs.append(pd.read_csv(p))
        df = sfp.noise_ceiling.combine_dfs(*dfs)
        df.to_csv(output[0], index=False)


rule noise_ceiling_split_half:
    input:
        os.path.join(config['DATA_DIR'], 'derivatives', 'noise_ceiling', 'split_half', '{mat_type}', '{atlas_type}', '{subject}', '{session}', '{subject}_{session}_{task}_v{vareas}_e{eccen}_summary.csv')
    output:
        os.path.join(config['DATA_DIR'], 'derivatives', 'noise_ceiling', 'split_half', '{mat_type}', '{atlas_type}', '{subject}', '{session}', 'b{batch_size}_r{lr}_g{gpus}_s{seed}', '{subject}_{session}_{task}_v{vareas}_e{eccen}_summary_loss.csv'),
        os.path.join(config['DATA_DIR'], 'derivatives', 'noise_ceiling', 'split_half', '{mat_type}', '{atlas_type}', '{subject}', '{session}', 'b{batch_size}_r{lr}_g{gpus}_s{seed}', '{subject}_{session}_{task}_v{vareas}_e{eccen}_summary_results_df.csv'),
        os.path.join(config['DATA_DIR'], 'derivatives', 'noise_ceiling', 'split_half', '{mat_type}', '{atlas_type}', '{subject}', '{session}', 'b{batch_size}_r{lr}_g{gpus}_s{seed}', '{subject}_{session}_{task}_v{vareas}_e{eccen}_summary_model.pt'),
        os.path.join(config['DATA_DIR'], 'derivatives', 'noise_ceiling', 'split_half', '{mat_type}', '{atlas_type}', '{subject}', '{session}', 'b{batch_size}_r{lr}_g{gpus}_s{seed}', '{subject}_{session}_{task}_v{vareas}_e{eccen}_summary_model_history.csv'),
        os.path.join(config['DATA_DIR'], 'derivatives', 'noise_ceiling', 'split_half', '{mat_type}', '{atlas_type}', '{subject}', '{session}', 'b{batch_size}_r{lr}_g{gpus}_s{seed}', '{subject}_{session}_{task}_v{vareas}_e{eccen}_summary_predictions.png'),
    benchmark:
        os.path.join(config["DATA_DIR"], "code", "noise_ceiling", 'split_half', "model_b{batch_size}_r{lr}_g{gpus}_s{seed}_{subject}_{session}_{task}_{mat_type}_{atlas_type}_v{vareas}_e{eccen}_summary_benchmark.txt")
    log:
        os.path.join(config["DATA_DIR"], "code", "noise_ceiling", 'split_half', "model_b{batch_size}_r{lr}_g{gpus}_s{seed}_{subject}_{session}_{task}_{mat_type}_{atlas_type}_v{vareas}_e{eccen}_summary-%j.log")
    run:
        import sfp
        save_stem = output[0].replace('_loss.csv', '')
        sfp.noise_ceiling.split_half(input[0], save_stem, int(wildcards.seed),
                                     int(wildcards.batch_size), float(wildcards.lr), 100,
                                     int(wildcards.gpus))


rule prepare_image_computable:
    input:
        stim = os.path.join(config['DATA_DIR'], 'stimuli', '{task}_stimuli.npy'),
        stim_df = os.path.join(config['DATA_DIR'], 'stimuli', '{task}_stim_description.csv')
    output:
        os.path.join(config['DATA_DIR'], 'derivatives', 'stimuli_energy', '{task}_n{ori}_energy.npy'),
        os.path.join(config['DATA_DIR'], 'derivatives', 'stimuli_energy', '{task}_n{ori}_filters.npy')
    params:
        save_path_template = lambda wildcards, output: output[1].replace('filters', '%s')
    shell:
        "python -m sfp.image_computable {input.stim} {input.stim_df} {params.save_path_template} "
        "-n {wildcards.ori}"


rule figure_summarize_1d:
    input:
        os.path.join(config['DATA_DIR'], "derivatives", "tuning_curves", "stim_class",
                     "bayesian_posterior", "v1_e1-12_eccen_bin_tuning_curves_full.csv")
    output:
        os.path.join(config['DATA_DIR'], "derivatives", 'figures', '{context}', "1d_{tuning_param}_{task}.{ext}")
    log:
        os.path.join(config['DATA_DIR'], 'code', 'figures', '{context}', "1d_{tuning_param}_{task}_{ext}.log")
    benchmark:
        os.path.join(config['DATA_DIR'], 'code', 'figures', '{context}',
                     "1d_{tuning_param}_{task}_{ext}_benchmark.txt")
    run:
        import pandas as pd
        import seaborn as sns
        import sfp
        font_scale = {'poster': 1.5}.get(wildcards.context, 1)
        height_scale = {'poster': 2}.get(wildcards.context, 1)
        df = sfp.figures.prep_df(pd.read_csv(input[0]), wildcards.task)
        ref_frame = {'task-sfpconstant': 'absolute', 'task-sfprescaled': 'relative'}
        if wildcards.tuning_param.endswith('overall'):
            col = {'pref-period-overall': 'preferred_period',
                   'bandwidth-overall': 'tuning_curve_bandwidth'}[wildcards.tuning_param]
            df = sfp.figures.append_precision_col(df, col)
            df = sfp.figures.precision_weighted_bootstrap(df, col=col)
        sns.set_context(wildcards.context, font_scale=font_scale)
        kwargs = {'size_plot': [None, 5*height_scale], 'linewidth': 2*(height_scale+1)}
        with sns.axes_style('white'):
            if wildcards.tuning_param == 'pref-period':
                g = sfp.figures.pref_period_1d(df, ref_frame[wildcards.task], row=None,
                                               height=4*height_scale, **kwargs)
            elif wildcards.tuning_param == 'bandwidth':
                g = sfp.figures.bandwidth_1d(df, ref_frame[wildcards.task], row=None,
                                             height=4*height_scale, **kwargs)
            elif wildcards.tuning_param == 'pref-period-overall':
                g = sfp.figures.pref_period_1d(df, ref_frame[wildcards.task], row=None,
                                               height=5*height_scale, ylim=(0, 2), **kwargs)
            elif wildcards.tuning_param == 'bandwidth-overall':
                g = sfp.figures.bandwidth_1d(df, ref_frame[wildcards.task], row=None,
                                             height=5*height_scale, **kwargs)
            g.fig.savefig(output[0], bbox_inches='tight')


def get_loss_files(wildcards):
    # this will return a list of lists of strings, so we need to flatten it
    if wildcards.modeling_goal == 'initial_cv':
        return np.array([get_model_subj_outputs(m, sub, ses, crossval_seed=0, **wildcards)
                         for m in MODEL_TYPES for sub in SUBJECTS for ses in SESSIONS[sub]
                         if TASKS[(sub, ses)] == wildcards.task]).flatten()
    elif wildcards.modeling_goal == 'bootstrap':
        return np.array([get_model_subj_outputs(m, sub, ses, bootstrap_num=n, **wildcards)
                         for n in range(100) for m in ['full_full_full', 'full_full_absolute']
                         for sub in SUBJECTS for ses in SESSIONS[sub]
                         if TASKS[(sub, ses)] == wildcards.task]).flatten()


rule combine_final_loss:
    input:
        get_loss_files,
    output:
        os.path.join(config['DATA_DIR'], 'derivatives', 'tuning_2d_model', '{mat_type}', '{atlas_type}', '{modeling_goal}', '{task}_v{vareas}_e{eccen}_{df_mode}_b{batch_size}_r{learning_rate}_g{gpus}_final_epoch_loss.csv')
    log:
        os.path.join(config['DATA_DIR'], 'code', 'tuning_2d_model', '{mat_type}_{atlas_type}_{modeling_goal}_{task}_v{vareas}_e{eccen}_{df_mode}_b{batch_size}_r{learning_rate}_g{gpus}_final_epoch_loss.log')
    benchmark:
        os.path.join(config['DATA_DIR'], 'code', 'tuning_2d_model', '{mat_type}_{atlas_type}_{modeling_goal}_{task}_v{vareas}_e{eccen}_{df_mode}_b{batch_size}_r{learning_rate}_g{gpus}_final_epoch_loss_benchmark.txt')
    run:
        import sfp
        df = sfp.analyze_model.collect_final_loss(input)
        df.to_csv(output[0])


rule figure_loss_check:
    input:
        lambda wildcards: os.path.join(config['DATA_DIR'], 'derivatives', 'tuning_2d_model', 'stim_class', 'bayesian_posterior', '{modeling_goal}',
                                       '{task}_v1_e1-12_{df_mode}_b10_r0.001_g0_final_epoch_loss.csv').format(df_mode={'initial_cv': 'summary', 'bootstrap': 'full'}[wildcards.modeling_goal],
                                                                                                              modeling_goal=wildcards.modeling_goal, task=wildcards.task)
    output:
        os.path.join(config['DATA_DIR'], "derivatives", 'figures', '{context}', "{modeling_goal}_training-loss-check_{task}.{ext}")
    log:
        os.path.join(config['DATA_DIR'], "code", 'figures', '{context}', "{modeling_goal}_training-loss-check_{task}_{ext}.log")
    benchmark:
        os.path.join(config['DATA_DIR'], "code", 'figures', '{context}', "{modeling_goal}_training-loss-check_{task}_{ext}_benchmark.txt")
    run:
        import sfp
        import seaborn as sns
        import pandas as pd
        font_scale = {'poster': 1.2}.get(wildcards.context, 1)
        df = pd.read_csv(input[0])
        if wildcards.modeling_goal == 'initial_cv':
            hue = 'test_subset'
        elif wildcards.modeling_goal == 'bootstrap':
            hue = 'bootstrap_num'
        sns.set_context(wildcards.context, font_scale=font_scale)
        with sns.axes_style('white', {'axes.spines.right': False, 'axes.spines.top': False}):
            g = sfp.figures.training_loss_check(df, hue)
            g.fig.savefig(output[0], bbox_inches='tight')


def get_noise_ceiling_df(wildcards):
    template = os.path.join(config['DATA_DIR'], 'derivatives', 'noise_ceiling', 'monte_carlo',
                            'stim_class', 'bayesian_posterior', 'monte_carlo_ses-04_{task}_v1_e1-12.csv')
    if wildcards.cv_type.endswith('-nc'):
        return template.format(task=wildcards.task)
    else:
        return []


rule figure_crossvalidation:
    input:
        os.path.join(config['DATA_DIR'], 'derivatives', 'tuning_2d_model', 'stim_class',
                     'bayesian_posterior', 'initial_cv',
                     '{task}_v1_e1-12_summary_b10_r0.001_g0_s0_all_cv_loss.csv'),
        get_noise_ceiling_df,
    output:
        os.path.join(config['DATA_DIR'], "derivatives", 'figures', '{context}', "cv_{cv_type}_{task}.{ext}")
    log:
        os.path.join(config['DATA_DIR'], "code", 'figures', '{context}', "cv_{cv_type}_{task}_{ext}.log")
    benchmark:
        os.path.join(config['DATA_DIR'], "code", 'figures', '{context}', "cv_{cv_type}_{task}_{ext}_benchmark.txt")
    run:
        import pandas as pd
        import seaborn as sns
        import sfp
        font_scale = {'poster': 1.2}.get(wildcards.context, 1)
        df = sfp.figures.prep_df(pd.read_csv(input[0]), wildcards.task)
        if wildcards.cv_type.endswith('-nc'):
            noise_ceiling = sfp.figures.prep_df(pd.read_csv(input[1]), wildcards.task)
        else:
            noise_ceiling = None
        sns.set_context(wildcards.context, font_scale=font_scale)
        with sns.axes_style('white'):
            if 'remeaned' in wildcards.cv_type:
                remeaned = True
            else:
                remeaned = False
            if wildcards.cv_type.startswith('demeaned'):
                g = sfp.figures.cross_validation_demeaned(df, remeaned)
            elif wildcards.cv_type.startswith('raw'):
                g = sfp.figures.cross_validation_raw(df, noise_ceiling)
            elif wildcards.cv_type.startswith('model_point'):
                g = sfp.figures.cross_validation_model(df, 'point', remeaned)
            elif wildcards.cv_type.startswith('model'):
                g = sfp.figures.cross_validation_model(df, remeaned=remeaned)
            g.fig.savefig(output[0], bbox_inches='tight')


def get_params_csv(wildcards):
    path_template = os.path.join(config['DATA_DIR'], 'derivatives', 'tuning_2d_model',
                                 'stim_class', 'bayesian_posterior', '%s',
                                 f'{wildcards.task}_v1_e1-12_%s_b10_r0.001_g0_{wildcards.model_type}_all_models.csv')
    paths = []
    if wildcards.plot_kind in ['dist', 'pair', 'pair-drop', 'compare', 'bootstraps',
                               'dist-overall', 'bootstraps-overall']:
        paths.append(path_template % ('bootstrap', 'full'))
    if wildcards.plot_kind in ['point', 'strip', 'compare', 'median']:
        if wildcards.vf == 'vertical':
            vf = ['upper', 'lower']
        elif wildcards.vf == 'horizontal':
            vf = ['left', 'right']
        elif wildcards.vf == 'eccen':
            vf = ['inner', 'outer']
        else:
            vf = [wildcards.vf]
        for v in vf:
            if v == 'all':
                folder = 'initial'
            else:
                folder = 'visual_field_%s' % v
            paths.append(path_template % (folder, 'summary'))
    return paths


rule figure_params:
    input:
        get_params_csv,
    output:
        os.path.join(config['DATA_DIR'], "derivatives", 'figures', '{context}', "{model_type}_params_visualfield-{vf}_{plot_kind}_{task}.{ext}")
    log:
        os.path.join(config['DATA_DIR'], "code", 'figures', '{context}', "{model_type}_params_visualfield-{vf}_{plot_kind}_{task}_{ext}.log")
    benchmark:
        os.path.join(config['DATA_DIR'], "code", 'figures', '{context}', "{model_type}_params_visualfield-{vf}_{plot_kind}_{task}_{ext}_benchmark.txt")
    run:
        import pandas as pd
        import seaborn as sns
        import sfp
        import matplotlib as mpl
        font_scale = {'poster': 1.2}.get(wildcards.context, 1)
        df = []
        for p in input:
            tmp = sfp.figures.prep_df(pd.read_csv(p), wildcards.task)
            if wildcards.plot_kind.endswith('overall'):
                tmp = sfp.figures.append_precision_col(tmp, 'fit_value',
                                                       ['subject', 'model_parameter',
                                                        'fit_model_type'])
                tmp = sfp.figures.precision_weighted_bootstrap(tmp, 100, 'fit_value',
                                                               ['model_parameter',
                                                                'fit_model_type'])
            df.append(sfp.figures.prep_model_df(tmp))
        sns.set_context(wildcards.context, font_scale=font_scale)
        with sns.axes_style('white', {'axes.spines.right': False, 'axes.spines.top': False}):
            if wildcards.plot_kind.startswith('pair'):
                if wildcards.plot_kind.endswith('drop'):
                    drop_outlier = True
                else:
                    drop_outlier = False
                # this returns the PairPlot, so we need to do .fig to
                # grab the underlying Figure
                fig = sfp.figures.model_parameters_pairplot(df[0], drop_outlier).fig
            elif wildcards.plot_kind == 'compare':
                if wildcards.vf == 'all':
                    # this returns the FacetGrid, so we need to do .fig to
                    # grab the underlying Figure. bootstrap_df comes before
                    # regular one
                    fig = sfp.figures.model_parameters_compare_plot(df[1], df[0]).fig
                else:
                    # first draw the distribution of model parameters
                    # for model fit to whole visual field
                    fig = sfp.figures.model_parameters(df[0], 'dist', wildcards.vf, size=7)
                    # this sets the markers and labels we'll use to
                    # distinguish the different parts of the visual
                    # field
                    if wildcards.vf == 'vertical':
                        kwargs = [{'marker': '^', 'size': 7}, {'marker': 'v', 'size': 7}]
                        labels = ['Upper visual field', 'Lower visual field']
                    elif wildcards.vf == 'horizontal':
                        kwargs = [{'marker': '<', 'size': 7}, {'marker': '>', 'size': 7}]
                        labels = ['Left visual field', 'Right visual field']
                    elif wildcards.vf == 'eccen':
                        kwargs = [{'size': 5, 'marker': 'o'}, {'marker': "o", 'size': 10}]
                        labels = ['Inner visual field', 'Outer visual field']
                    kwargs.append({'marker': 'o', 'size': 7})
                    labels.append('Full visual field')
                    # add the two estimates from parts of the visual
                    # field onto the existing figure, as strip plots
                    # (because we only have a single estimate per model,
                    # not the full distribution). we don't update the
                    # legend within the function...
                    fig = sfp.figures.model_parameters(df[1], 'strip', wildcards.vf, fig, False,
                                                       **kwargs[0])
                    fig = sfp.figures.model_parameters(df[2], 'strip', wildcards.vf, fig, False,
                                                       **kwargs[1])
                    # instead doing it manually with some dummy markers
                    dummy_markers = []
                    for m, l in zip(kwargs[::-1], labels[::-1]):
                        m['markersize'] = m.pop('size')
                        dummy_markers.append(mpl.lines.Line2D([], [], linewidth=0, color='gray',
                                                              label=l, **m))
                    fig.axes[-1].legend(handles=dummy_markers, loc=(1.01, .5), frameon=False)
            else:
                # don't add a legend if the plot_kind is point or dist-overall
                add_legend = {'point': False, 'dist-overall': False}.get(wildcards.plot_kind, True)
                plot_kind = wildcards.plot_kind.replace('-overall', '')
                fig = sfp.figures.model_parameters(df[0], plot_kind, wildcards.vf,
                                                   add_legend=add_legend)
            fig.savefig(output[0], bbox_inches='tight')


rule figure_feature_df:
    input:
        get_params_csv,
    output:
        os.path.join(config['DATA_DIR'], "derivatives", 'figures', '{context}', "{model_type}_feature_visualfield-{vf}_{feature_type}_{plot_kind}_angles-{angles}_{task}_{ref_frame}.{ext}")
    log:
        os.path.join(config['DATA_DIR'], "code", 'figures', '{context}', "{model_type}_feature_visualfield-{vf}_{feature_type}_{plot_kind}_angles-{angles}_{task}_{ref_frame}_{ext}.log")
    benchmark:
        os.path.join(config['DATA_DIR'], "code", 'figures', '{context}', "{model_type}_feature_visualfield-{vf}_{feature_type}_{plot_kind}_angles-{angles}_{task}_{ref_frame}_{ext}_benchmark.txt")
    run:
        import pandas as pd
        import seaborn as sns
        import sfp
        font_scale = {'poster': 1.2}.get(wildcards.context, 1)
        df = sfp.figures.prep_df(pd.read_csv(input[0]), wildcards.task)
        if wildcards.plot_kind.endswith('overall'):
            df = sfp.figures.append_precision_col(df, 'fit_value', ['subject', 'model_parameter',
                                                                    'fit_model_type'])
            df = sfp.figures.precision_weighted_bootstrap(df, 100, 'fit_value',
                                                          ['model_parameter', 'fit_model_type'])
        sns.set_context(wildcards.context, font_scale=font_scale)
        with sns.axes_style('white', {'axes.spines.right': False, 'axes.spines.top': False}):
            if wildcards.angles == 'avg':
                angles = True
            elif wildcards.angles == 'all':
                angles = False
            g = sfp.figures.feature_df_plot(df, angles, wildcards.ref_frame, wildcards.feature_type,
                                            wildcards.vf)
            g.fig.savefig(output[0], bbox_inches='tight')


rule figure_schematic:
    output:
        os.path.join(config["DATA_DIR"], 'derivatives', 'figures', '{context}', 'schematic_{schematic_type}.{ext}')
    log:
        os.path.join(config["DATA_DIR"], 'code', 'figures', '{context}', 'schematic_{schematic_type}_{ext}.log')
    benchmark:
        os.path.join(config["DATA_DIR"], 'code', 'figures', '{context}', 'schematic_{schematic_type}_{ext}_benchmark.txt')
    run:
        import sfp
        import seaborn as sns
        font_scale = {'poster': 1.2}.get(wildcards.context, 1)
        sns.set_context(wildcards.context, font_scale=font_scale)
        with sns.axes_style('white', {'axes.spines.right': False, 'axes.spines.top': False}):
            if wildcards.schematic_type == '2d':
                fig = sfp.figures.model_schematic(wildcards.context)
            elif wildcards.schematic_type == '2d-inputs':
                fig = sfp.figures.input_schematic()
            elif wildcards.schematic_type == 'models':
                fig = sfp.figures.model_types()
            fig.savefig(output[0], bbox_inches='tight')


rule figure_background:
    output:
        os.path.join(config["DATA_DIR"], 'derivatives', 'figures', '{context}', 'background_{y_val}.{ext}')
    log:
        os.path.join(config["DATA_DIR"], 'code', 'figures', '{context}', 'background_{y_val}_{ext}.log')
    benchmark:
        os.path.join(config["DATA_DIR"], 'code', 'figures', '{context}', 'background_{y_val}_{ext}_benchmark.txt')
    run:
        import sfp
        import seaborn as sns
        font_scale = {'poster': 1.2}.get(wildcards.context, 1)
        sns.set_context(wildcards.context, font_scale=font_scale)
        with (sns.axes_style('white', {'axes.spines.right': False, 'axes.spines.top': False})):
            df = sfp.figures.existing_studies_df()
            y = {'period': 'Preferred period (dpc)',
                 'frequency': 'Preferred spatial frequency (cpd)'}[wildcards.y_val]
            g = sfp.figures.existing_studies_figure(df, y, wildcards.context)
            g.fig.savefig(output[0], bbox_inches='tight')


rule report:
    input:
        benchmarks = lambda wildcards: glob(os.path.join(config['DATA_DIR'], 'code', wildcards.step, '*_benchmark.txt')),
        logs = lambda wildcards: glob(os.path.join(config['DATA_DIR'], 'code', wildcards.step, '*.log'))
    output:
        os.path.join(config['DATA_DIR'], 'code', "{step}", "{step}_report.html")
    log:
        os.path.join(config["DATA_DIR"], "code", "{step}", "report-%j.log")
    run:
        from snakemake.utils import report
        import pandas as pd
        step = wildcards.step
        benchmarks = []
        for f in input.benchmarks:
            tmp = pd.read_csv(f, sep='\t')
            tmp['file'] = os.path.split(f)[-1].replace('_benchmark.txt', '')
            benchmarks.append(tmp)
        try:
            benchmarks = pd.concat(benchmarks)
            benchmarks = benchmarks.set_index('file').sort_index().style.render()
        except ValueError:
            # then benchmarks was empty
            benchmarks = (u'\n        <style text="text/css">\n        </style>\n\n'
                          '        <h3>No benchmark files!</h3>\n\n\n')
        report("""
        Benchmark report for {step}
        =============================================

        The following benchmark reports were generated:

        .. raw:: html
           {benchmarks}

        """, output[0], **input)


rule all:
    input:
        rules.model_learning_hyperparams_full.input,
        rules.model_recovery_initial.input,
        rules.model_recovery_cv_initial.input,
        rules.model_all_subj_bootstrap.input,
        rules.model_all_subj_visual_field.input,
        rules.model_all_subj.input,
        rules.model_all_subj_cv.input,
        rules.all_check_plots.input,
        os.path.join(config['DATA_DIR'], "derivatives", "tuning_curves", "stim_class",
                     "bayesian_posterior", "v1_e1-12_eccen_bin_tuning_curves_summary.csv"),
        os.path.join(config['DATA_DIR'], "derivatives", "tuning_curves", "stim_class",
                     "bayesian_posterior", "v1_e1-12_eccen_bin_tuning_curves_full.csv"),
        os.path.join(config['DATA_DIR'], "derivatives", "noise_ceiling", "monte_carlo",
                     "stim_class", "bayesian_posterior", "monte_carlo_ses-04_task-sfprescaled_v1_e1-12.csv"),
        lambda wildcards: get_groupaverage_all(),


def get_figures_all(context='paper', visual_field_analyses=False):
    figs = []
    figs += [os.path.join(config['DATA_DIR'], 'derivatives', 'figures', f'{context}', '1d_{}_{}.pdf').format(param, task)
             for param in ['bandwidth', 'pref-period', 'bandwidth-overall', 'pref-period-overall'] for task in ['task-sfprescaled', 'task-sfpconstant']]
    figs += [os.path.join(config['DATA_DIR'], 'derivatives', 'figures', f'{context}', 'cv_{}_task-sfprescaled.pdf').format(cv)
             for cv in ['raw', 'demeaned', 'model', 'model_point', 'demeaned-remeaned',
                        'model-remeaned', 'model_point-remeaned', 'raw-nc']]
    figs += [os.path.join(config['DATA_DIR'], 'derivatives', 'figures', f'{context}', '{}_params_visualfield-all_{}_task-sfprescaled.pdf').format(model, kind)
             for kind  in ['point', 'strip', 'dist', 'compare', 'pair', 'pair-drop', 'dist-overall'] for model in ['full_full_full', 'absolute_full_absolute']]
    if visual_field_analyses:
        figs += [os.path.join(config['DATA_DIR'], 'derivatives', 'figures', f'{context}', '{}_params_visualfield-{}_{}_task-sfprescaled.pdf').format(model, vf, kind)
                 for vf in ['all', 'inner', 'outer', 'left', 'right', 'upper', 'lower'] for kind  in ['point', 'strip'] for model in ['full_full_full', 'absolute_full_absolute']]
        figs += [os.path.join(config['DATA_DIR'], 'derivatives', 'figures', f'{context}', 'full_full_full_params_visualfield-{}_compare_task-sfprescaled.pdf').format(vf)
                 for vf in ['vertical', 'horizontal', 'eccen']]
        figs += [os.path.join(config['DATA_DIR'], 'derivatives', 'figures', f'{context}', 'absolute_full_absolute_params_visualfield-{}_compare_task-sfprescaled.pdf').format(vf)
                 for vf in ['vertical', 'horizontal', 'eccen']]
        figs += [os.path.join(config['DATA_DIR'], 'derivatives', 'figures', f'{context}', '{}_feature_visualfield-{}_pref-period_median_angles-{}_task-sfprescaled_{}.pdf').format(model, vf, angles, frame)
                 for vf in ['inner', 'outer', 'left', 'right', 'upper', 'lower'] for angles in ['all', 'avg'] for frame in ['relative', 'absolute']
                 for model in ['full_full_full', 'absolute_full_absolute']],
        figs += [os.path.join(config['DATA_DIR'], 'derivatives', 'figures', f'{context}', '{}_feature_visualfield-{}_{}_median_angles-all_task-sfprescaled_{}.pdf').format(model, vf, feature, frame)
                 for vf in ['inner', 'outer', 'left', 'right', 'upper', 'lower'] for feature in ['pref-period-contour', 'iso-pref-period', 'max-amp']
                 for frame in ['relative', 'absolute'] for model in ['full_full_full', 'absolute_full_absolute']],
    figs += [os.path.join(config['DATA_DIR'], 'derivatives', 'figures', f'{context}', '{}_feature_visualfield-all_pref-period_{}_angles-{}_task-sfprescaled_{}.pdf').format(model, kind, angles, frame)
             for kind  in ['median', 'bootstraps', 'bootstraps-overall'] for angles in ['all', 'avg'] for frame in ['relative', 'absolute']
             for model in ['full_full_full', 'absolute_full_absolute']]
    figs += [os.path.join(config['DATA_DIR'], 'derivatives', 'figures', f'{context}', '{}_feature_visualfield-all_{}_{}_angles-all_task-sfprescaled_{}.pdf').format(model, feature, kind, frame)
             for feature in ['pref-period-contour', 'iso-pref-period', 'max-amp']
             for kind  in ['median', 'bootstraps', 'bootstraps-overall'] for frame in ['relative', 'absolute']
             for model in ['full_full_full', 'absolute_full_absolute']]
    figs +=[os.path.join(config['DATA_DIR'], 'derivatives', 'figures', f'{context}', 'schematic_{}.pdf').format(kind)
            for kind in ['2d', 'models', '2d-inputs']]
    figs += [os.path.join(config['DATA_DIR'], 'derivatives', 'figures', f'{context}', 'background_period.pdf')]
    figs += [os.path.join(config['DATA_DIR'], 'derivatives', 'figures', f'{context}', '{}_training-loss-check_task-sfprescaled.pdf').format(t)
             for t in ['initial_cv', 'bootstrap']]
    return figs


rule figures:
    input:
<<<<<<< HEAD
        lambda wildcards: figures_all(),


rule figures_poster:
    input:
        lambda wildcards: figures_all('poster'),
=======
        [os.path.join(config['DATA_DIR'], 'derivatives', 'figures', '1d_{}_{}.pdf').format(param, task)
         for param in ['bandwidth', 'pref-period', 'bandwidth-overall', 'pref-period-overall'] for task in ['task-sfprescaled', 'task-sfpconstant']],
        [os.path.join(config['DATA_DIR'], 'derivatives', 'figures', 'cv_{}_task-sfprescaled.pdf').format(cv)
         for cv in ['raw', 'demeaned', 'model', 'model_point', 'demeaned-remeaned',
                    'model-remeaned', 'model_point-remeaned', 'raw-nc']],
        [os.path.join(config['DATA_DIR'], 'derivatives', 'figures', '{}_params_visualfield-all_{}_task-sfprescaled.pdf').format(model, kind)
         for kind  in ['point', 'strip', 'dist', 'compare', 'pair', 'pair-drop', 'dist-overall'] for model in ['full_full_full', 'full_full_absolute']],
        # [os.path.join(config['DATA_DIR'], 'derivatives', 'figures', '{}_params_visualfield-{}_{}_task-sfprescaled.pdf').format(model, vf, kind)
        #  for vf in ['all', 'inner', 'outer', 'left', 'right', 'upper', 'lower'] for kind  in ['point', 'strip'] for model in ['full_full_full', 'full_full_absolute']],
        # [os.path.join(config['DATA_DIR'], 'derivatives', 'figures', 'full_full_full_params_visualfield-{}_compare_task-sfprescaled.pdf').format(vf)
        #  for vf in ['vertical', 'horizontal', 'eccen']],
        # [os.path.join(config['DATA_DIR'], 'derivatives', 'figures', 'full_full_absolute_params_visualfield-{}_compare_task-sfprescaled.pdf').format(vf)
        #  for vf in ['vertical', 'horizontal', 'eccen']],
        [os.path.join(config['DATA_DIR'], 'derivatives', 'figures', '{}_feature_visualfield-all_pref-period_{}_angles-{}_task-sfprescaled_{}.pdf').format(model, kind, angles, frame)
         for kind  in ['median', 'bootstraps', 'bootstraps-overall'] for angles in ['all', 'avg'] for frame in ['relative', 'absolute']
         for model in ['full_full_full', 'full_full_absolute']],
        [os.path.join(config['DATA_DIR'], 'derivatives', 'figures', '{}_feature_visualfield-all_{}_{}_angles-all_task-sfprescaled_{}.pdf').format(model, feature, kind, frame)
         for feature in ['pref-period-contour', 'iso-pref-period', 'max-amp']
         for kind  in ['median', 'bootstraps', 'bootstraps-overall'] for frame in ['relative', 'absolute']
         for model in ['full_full_full', 'full_full_absolute']],
        # [os.path.join(config['DATA_DIR'], 'derivatives', 'figures', '{}_feature_visualfield-{}_pref-period_median_angles-{}_task-sfprescaled_{}.pdf').format(model, vf, angles, frame)
        #  for vf in ['inner', 'outer', 'left', 'right', 'upper', 'lower'] for angles in ['all', 'avg'] for frame in ['relative', 'absolute']
        #  for model in ['full_full_full', 'full_full_absolute']],
        # [os.path.join(config['DATA_DIR'], 'derivatives', 'figures', '{}_feature_visualfield-{}_{}_median_angles-all_task-sfprescaled_{}.pdf').format(model, vf, feature, frame)
        #  for vf in ['inner', 'outer', 'left', 'right', 'upper', 'lower'] for feature in ['pref-period-contour', 'iso-pref-period', 'max-amp']
        #  for frame in ['relative', 'absolute'] for model in ['full_full_full', 'full_full_absolute']],
        [os.path.join(config['DATA_DIR'], 'derivatives', 'figures', 'schematic_{}.pdf').format(kind)
         for kind in ['2d', 'models', '2d-inputs']],
        os.path.join(config['DATA_DIR'], 'derivatives', 'figures', 'background_period.pdf'),
        [os.path.join(config['DATA_DIR'], 'derivatives', 'figures', '{}_training-loss-check_task-sfprescaled.pdf').format(t)
         for t in ['initial_cv', 'bootstrap']]
>>>>>>> 959eb283
<|MERGE_RESOLUTION|>--- conflicted
+++ resolved
@@ -2276,27 +2276,27 @@
              for cv in ['raw', 'demeaned', 'model', 'model_point', 'demeaned-remeaned',
                         'model-remeaned', 'model_point-remeaned', 'raw-nc']]
     figs += [os.path.join(config['DATA_DIR'], 'derivatives', 'figures', f'{context}', '{}_params_visualfield-all_{}_task-sfprescaled.pdf').format(model, kind)
-             for kind  in ['point', 'strip', 'dist', 'compare', 'pair', 'pair-drop', 'dist-overall'] for model in ['full_full_full', 'absolute_full_absolute']]
+             for kind  in ['point', 'strip', 'dist', 'compare', 'pair', 'pair-drop', 'dist-overall'] for model in ['full_full_full', 'full_full_absolute']]
     if visual_field_analyses:
         figs += [os.path.join(config['DATA_DIR'], 'derivatives', 'figures', f'{context}', '{}_params_visualfield-{}_{}_task-sfprescaled.pdf').format(model, vf, kind)
-                 for vf in ['all', 'inner', 'outer', 'left', 'right', 'upper', 'lower'] for kind  in ['point', 'strip'] for model in ['full_full_full', 'absolute_full_absolute']]
+                 for vf in ['all', 'inner', 'outer', 'left', 'right', 'upper', 'lower'] for kind  in ['point', 'strip'] for model in ['full_full_full', 'full_full_absolute']]
         figs += [os.path.join(config['DATA_DIR'], 'derivatives', 'figures', f'{context}', 'full_full_full_params_visualfield-{}_compare_task-sfprescaled.pdf').format(vf)
                  for vf in ['vertical', 'horizontal', 'eccen']]
-        figs += [os.path.join(config['DATA_DIR'], 'derivatives', 'figures', f'{context}', 'absolute_full_absolute_params_visualfield-{}_compare_task-sfprescaled.pdf').format(vf)
+        figs += [os.path.join(config['DATA_DIR'], 'derivatives', 'figures', f'{context}', 'full_full_absolute_params_visualfield-{}_compare_task-sfprescaled.pdf').format(vf)
                  for vf in ['vertical', 'horizontal', 'eccen']]
         figs += [os.path.join(config['DATA_DIR'], 'derivatives', 'figures', f'{context}', '{}_feature_visualfield-{}_pref-period_median_angles-{}_task-sfprescaled_{}.pdf').format(model, vf, angles, frame)
                  for vf in ['inner', 'outer', 'left', 'right', 'upper', 'lower'] for angles in ['all', 'avg'] for frame in ['relative', 'absolute']
-                 for model in ['full_full_full', 'absolute_full_absolute']],
+                 for model in ['full_full_full', 'full_full_absolute']],
         figs += [os.path.join(config['DATA_DIR'], 'derivatives', 'figures', f'{context}', '{}_feature_visualfield-{}_{}_median_angles-all_task-sfprescaled_{}.pdf').format(model, vf, feature, frame)
                  for vf in ['inner', 'outer', 'left', 'right', 'upper', 'lower'] for feature in ['pref-period-contour', 'iso-pref-period', 'max-amp']
-                 for frame in ['relative', 'absolute'] for model in ['full_full_full', 'absolute_full_absolute']],
+                 for frame in ['relative', 'absolute'] for model in ['full_full_full', 'full_full_absolute']],
     figs += [os.path.join(config['DATA_DIR'], 'derivatives', 'figures', f'{context}', '{}_feature_visualfield-all_pref-period_{}_angles-{}_task-sfprescaled_{}.pdf').format(model, kind, angles, frame)
              for kind  in ['median', 'bootstraps', 'bootstraps-overall'] for angles in ['all', 'avg'] for frame in ['relative', 'absolute']
-             for model in ['full_full_full', 'absolute_full_absolute']]
+             for model in ['full_full_full', 'full_full_absolute']]
     figs += [os.path.join(config['DATA_DIR'], 'derivatives', 'figures', f'{context}', '{}_feature_visualfield-all_{}_{}_angles-all_task-sfprescaled_{}.pdf').format(model, feature, kind, frame)
              for feature in ['pref-period-contour', 'iso-pref-period', 'max-amp']
              for kind  in ['median', 'bootstraps', 'bootstraps-overall'] for frame in ['relative', 'absolute']
-             for model in ['full_full_full', 'absolute_full_absolute']]
+             for model in ['full_full_full', 'full_full_absolute']]
     figs +=[os.path.join(config['DATA_DIR'], 'derivatives', 'figures', f'{context}', 'schematic_{}.pdf').format(kind)
             for kind in ['2d', 'models', '2d-inputs']]
     figs += [os.path.join(config['DATA_DIR'], 'derivatives', 'figures', f'{context}', 'background_period.pdf')]
@@ -2307,43 +2307,9 @@
 
 rule figures:
     input:
-<<<<<<< HEAD
         lambda wildcards: figures_all(),
 
 
 rule figures_poster:
     input:
-        lambda wildcards: figures_all('poster'),
-=======
-        [os.path.join(config['DATA_DIR'], 'derivatives', 'figures', '1d_{}_{}.pdf').format(param, task)
-         for param in ['bandwidth', 'pref-period', 'bandwidth-overall', 'pref-period-overall'] for task in ['task-sfprescaled', 'task-sfpconstant']],
-        [os.path.join(config['DATA_DIR'], 'derivatives', 'figures', 'cv_{}_task-sfprescaled.pdf').format(cv)
-         for cv in ['raw', 'demeaned', 'model', 'model_point', 'demeaned-remeaned',
-                    'model-remeaned', 'model_point-remeaned', 'raw-nc']],
-        [os.path.join(config['DATA_DIR'], 'derivatives', 'figures', '{}_params_visualfield-all_{}_task-sfprescaled.pdf').format(model, kind)
-         for kind  in ['point', 'strip', 'dist', 'compare', 'pair', 'pair-drop', 'dist-overall'] for model in ['full_full_full', 'full_full_absolute']],
-        # [os.path.join(config['DATA_DIR'], 'derivatives', 'figures', '{}_params_visualfield-{}_{}_task-sfprescaled.pdf').format(model, vf, kind)
-        #  for vf in ['all', 'inner', 'outer', 'left', 'right', 'upper', 'lower'] for kind  in ['point', 'strip'] for model in ['full_full_full', 'full_full_absolute']],
-        # [os.path.join(config['DATA_DIR'], 'derivatives', 'figures', 'full_full_full_params_visualfield-{}_compare_task-sfprescaled.pdf').format(vf)
-        #  for vf in ['vertical', 'horizontal', 'eccen']],
-        # [os.path.join(config['DATA_DIR'], 'derivatives', 'figures', 'full_full_absolute_params_visualfield-{}_compare_task-sfprescaled.pdf').format(vf)
-        #  for vf in ['vertical', 'horizontal', 'eccen']],
-        [os.path.join(config['DATA_DIR'], 'derivatives', 'figures', '{}_feature_visualfield-all_pref-period_{}_angles-{}_task-sfprescaled_{}.pdf').format(model, kind, angles, frame)
-         for kind  in ['median', 'bootstraps', 'bootstraps-overall'] for angles in ['all', 'avg'] for frame in ['relative', 'absolute']
-         for model in ['full_full_full', 'full_full_absolute']],
-        [os.path.join(config['DATA_DIR'], 'derivatives', 'figures', '{}_feature_visualfield-all_{}_{}_angles-all_task-sfprescaled_{}.pdf').format(model, feature, kind, frame)
-         for feature in ['pref-period-contour', 'iso-pref-period', 'max-amp']
-         for kind  in ['median', 'bootstraps', 'bootstraps-overall'] for frame in ['relative', 'absolute']
-         for model in ['full_full_full', 'full_full_absolute']],
-        # [os.path.join(config['DATA_DIR'], 'derivatives', 'figures', '{}_feature_visualfield-{}_pref-period_median_angles-{}_task-sfprescaled_{}.pdf').format(model, vf, angles, frame)
-        #  for vf in ['inner', 'outer', 'left', 'right', 'upper', 'lower'] for angles in ['all', 'avg'] for frame in ['relative', 'absolute']
-        #  for model in ['full_full_full', 'full_full_absolute']],
-        # [os.path.join(config['DATA_DIR'], 'derivatives', 'figures', '{}_feature_visualfield-{}_{}_median_angles-all_task-sfprescaled_{}.pdf').format(model, vf, feature, frame)
-        #  for vf in ['inner', 'outer', 'left', 'right', 'upper', 'lower'] for feature in ['pref-period-contour', 'iso-pref-period', 'max-amp']
-        #  for frame in ['relative', 'absolute'] for model in ['full_full_full', 'full_full_absolute']],
-        [os.path.join(config['DATA_DIR'], 'derivatives', 'figures', 'schematic_{}.pdf').format(kind)
-         for kind in ['2d', 'models', '2d-inputs']],
-        os.path.join(config['DATA_DIR'], 'derivatives', 'figures', 'background_period.pdf'),
-        [os.path.join(config['DATA_DIR'], 'derivatives', 'figures', '{}_training-loss-check_task-sfprescaled.pdf').format(t)
-         for t in ['initial_cv', 'bootstrap']]
->>>>>>> 959eb283
+        lambda wildcards: figures_all('poster'),